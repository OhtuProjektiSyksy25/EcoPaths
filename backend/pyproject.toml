[tool.poetry]
name = "ecopaths-backend"
version = "0.1.0"
description = "EcoPaths route planner"
authors = ["ecoPaths-team"]

packages = [
    { include = "services", from = "src" },
    { include = "core", from = "src" },
    { include = "config", from = "src" }
]

[tool.poetry.dependencies]
python = "^3.10"
psycopg2-binary = "^2.9"
fastapi = "^0.116.2"
uvicorn = "^0.35.0"
httpx = "^0.28.1"
<<<<<<< HEAD
redis = "^6.4.0"
=======
pyrosm = "^0.6.2"
pandas = "^2.3.2"
geopandas = "^1.1.1"
pyarrow = "^21.0.0"
requests = "^2.32.5"
>>>>>>> 3ea0ce11

[tool.poetry.group.dev.dependencies]
pytest = "^8.3.5"
coverage = "^7.7.1"
pylint = "^3.3.6"
autopep8 = "^2.3.2"
robotframework = "^7.0"
invoke = "^2.2.0"
pytest-cov = "^7.0.0"

[build-system]
requires = ["poetry-core"]
build-backend = "poetry.core.masonry.api"<|MERGE_RESOLUTION|>--- conflicted
+++ resolved
@@ -16,15 +16,11 @@
 fastapi = "^0.116.2"
 uvicorn = "^0.35.0"
 httpx = "^0.28.1"
-<<<<<<< HEAD
-redis = "^6.4.0"
-=======
 pyrosm = "^0.6.2"
 pandas = "^2.3.2"
 geopandas = "^1.1.1"
 pyarrow = "^21.0.0"
 requests = "^2.32.5"
->>>>>>> 3ea0ce11
 
 [tool.poetry.group.dev.dependencies]
 pytest = "^8.3.5"
