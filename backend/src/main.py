"""FastAPI main entrypoint. Exposes the app instance for uvicorn."""
from app import create_app, lifespan_context

<<<<<<< HEAD

# classify POIs using common osm keys
poi_keys = {"amenity", "tourism", "shop",
            "leisure", "historic", "office", "craft"}


# === CORS configuration ===
ALLOWED_ORIGINS = [
    "https://ecopaths-ohtuprojekti-staging.ext.ocp-test-0.k8s.it.helsinki.fi",
    "http://localhost:3000",
    "http://127.0.0.1:3000",
    "http://localhost:8000",
    "http://127.0.0.1:8000",
    "http://0.0.0.0:8000",
    "https://photon.komoot.io",
    "http://172.25.211.59:3000"
]

# === App initialization ===


@asynccontextmanager
async def lifespan(application: FastAPI):
    """
    FastAPI lifespan handler that initializes application state on startup.

    Sets up shared services such as RouteService and AreaConfig.
    No area is selected by default - user must choose one.
    """
    # Don't initialize any area - wait for user selection
    application.state.route_service = None
    application.state.area_config = None
    application.state.selected_area = None

    yield


app = FastAPI(lifespan=lifespan)

app.add_middleware(
    CORSMiddleware,
    allow_origins=ALLOWED_ORIGINS,
    allow_credentials=True,
    allow_methods=["*"],
    allow_headers=["*"],
)


# === Add project root to PYTHONPATH ===
project_root = os.path.abspath(os.path.join(os.path.dirname(__file__), ".."))
if project_root not in sys.path:
    sys.path.append(project_root)

# === Mount static files if available ===
STATIC_DIR = "build/static"
if os.path.isdir(STATIC_DIR):
    app.mount("/static", StaticFiles(directory=STATIC_DIR), name="static")

# --- Helper utilities for geocoding suggestions ---------------------------------


def _build_full_address(properties: dict) -> str:
    """Build a readable full_address from Photon properties.

    Returns a string with a trailing space for compatibility with existing tests.
    """
    name = properties.get("name") or ""
    parts = [name] + [
        str(properties.get(field)).strip()
        for field in ("street", "housenumber", "city")
        if properties.get(field)
    ]
    full = " ".join(part for part in parts if part)
    return full + " " if full else full


def _compose_photon_suggestions(photon_suggestions: dict) -> dict:
    """Classify Photon features into addresses and POIs and compose final list.

    Keeps up to 4 addresses and up to 2 POIs (with a small interleave rule when
    there are few addresses).
    """
    poi_features = []
    address_features = []

    for feature in photon_suggestions.get("features", []):
        props = feature.get("properties", {})
        feature["full_address"] = _build_full_address(props)
        osm_key = props.get("osm_key")
        if osm_key in poi_keys:
            poi_features.append(feature)
        else:
            address_features.append(feature)

    final_features = []
    final_features.extend(address_features[:4])
    remaining_pois = poi_features[:2]
    if len(final_features) < 2 and remaining_pois:
        final_features = remaining_pois[:1] + final_features
        remaining_pois = remaining_pois[1:]
    final_features.extend(remaining_pois)

    photon_suggestions["features"] = final_features
    return photon_suggestions

# ------------------------------------------------------------------------------


# === Routes ===

@app.get("/api/areas")
async def get_areas():
    """
    API endpoint to return a list of available areas.
    """
    areas = []

    for area_id, settings in AREA_SETTINGS.items():
        # Skip testarea
        #        if area_id == "testarea":
        #            continue

        areas.append({
            "id": area_id,
            "display_name": settings.get("display_name", area_id.title()),
            "focus_point": settings.get("focus_point"),
            "zoom": 12,
            "bbox": settings.get("bbox"),
        })

    return {"areas": areas}

# Endpoint to change selected area dynamically


@app.post("/api/select-area/{area_id}")
async def select_area(request: Request, area_id: str = Path(...)):
    """
    API endpoint to change the selected area dynamically.
    Args:
        area_id (str): The ID of the area to select.
        request (Request): FastAPI request object.
    Returns:
        dict: Success message with selected area ID
    Raises:
        HTTPException: 404 if area_id not found, 500 on server error
    """
    if area_id.lower() not in AREA_SETTINGS:
        return JSONResponse(status_code=404, content={"error": "Area not found"})

    try:
        # Create new RouteService and AreaConfig for selected area
        route_service, area_config = RouteServiceFactory.from_area(
            area_id.lower())

        # Update application state
        request.app.state.route_service = route_service
        request.app.state.area_config = area_config
        request.app.state.selected_area = area_id.lower()

        print(f"Successfully switched to {area_id}")

        return area_id.lower()

    except Exception as e:  # pylint: disable=broad-exception-caught
        print(f"Failed to switch to {area_id}: {str(e)}")
        return JSONResponse(
            status_code=500,
            content={"error": f"Failed to switch to {area_id}: {str(e)}"}
        )


@app.get("/get-area-config")
async def get_area_config(request: Request):
    """Returns the area configuration as JSON.

    Returns:
        dict: A dictionary containing the area configuration with the format:
            - area (str): "area name".
            - bbox (list[float]): [min_lon, min_lat, max_lon, max_lat].
            - focus_point (list[float]): [longitude, latitude].
            - crs (str): "crs".
    """
    area_config = request.app.state.area_config

    if not area_config:
        return JSONResponse(
            status_code=400,
            content={"error": "No area selected. Please select an area first."}
        )

    return {
        "area": area_config.area,
        "bbox": area_config.bbox,
        "focus_point": area_config.focus_point,
        "crs": area_config.crs
    }


@app.get("/api/geocode-forward/{value:path}")
async def geocode_forward(request: Request, value: str = Path(...)):
    """
    API endpoint to return a list of suggested addresses based on given value,
    limited to the selected area's bounding box.

    Args:
        value (str): current address search value

    Returns:
        photon_suggestions: list of json objects (POIs first) or an empty list
    """
    if len(value) < 3:
        return []

    area_config = request.app.state.area_config

    if not area_config:
        return JSONResponse(
            status_code=400,
            content={"error": "No area selected. Please select an area first."}
        )

    bbox = area_config.bbox
    bbox_str = f"{bbox[0]},{bbox[1]},{bbox[2]},{bbox[3]}"

    # ask Photon for suggestions (limit kept at 4 for compatibility with tests)
    photon_url = f"https://photon.komoot.io/api/?q={value}&limit=4&bbox={bbox_str}"

    try:
        async with httpx.AsyncClient() as client:
            response = await client.get(photon_url)
            photon_suggestions = response.json()
    except httpx.HTTPError as exc:
        print(f"HTTP Exception for {exc.request.url} - {exc}")
        return []
    # Use helper to classify and compose final features (reduces local variables)
    return _compose_photon_suggestions(photon_suggestions)


@app.post("/getroute")
async def getroute(request: Request):
    """
    API endpoint for computing multiple route options between two GeoJSON Point features.

    Expects a GeoJSON FeatureCollection with exactly two features:
    - One with properties.role = "start"
    - One with properties.role = "end"

    Optional body parameter:
    - balanced_weight (float):
    Weight for balanced route (0.0 = fastest, 1.0 = best AQ). Defaults to 0.5.

    Returns:
        dict: {
            "routes": {
                "fastest": GeoJSON FeatureCollection,
                "best_aq": GeoJSON FeatureCollection,
                "balanced": GeoJSON FeatureCollection
            },
            "summaries": {
                "fastest": {...},
                "best_aq": {...},
                "balanced": {...}
            }
        }
    """

    area_config = request.app.state.area_config
    route_service = request.app.state.route_service

    if not area_config or not route_service:
        return JSONResponse(
            status_code=400,
            content={"error": "No area selected. Please select an area first."}
        )

    start_time = time.time()

    data = await request.json()
    features = data.get("features", [])
    balanced_weight = data.get("balanced_weight", 0.5)
    only_compute_balanced_route = data.get("balanced_route")
    # Validate balanced_weight
    if not isinstance(balanced_weight, (int, float)) or not 0 <= balanced_weight <= 1:
        return JSONResponse(
            status_code=400,
            content={"error": "balanced_weight must be a number between 0 and 1"}
        )

    if len(features) != 2:
        return JSONResponse(status_code=400, content={"error": "GeoJSON must contain two features"})

    start_feature = next(
        (f for f in features if f["properties"].get("role") == "start"), None)
    end_feature = next(
        (f for f in features if f["properties"].get("role") == "end"), None)

    if not start_feature or not end_feature:
        return JSONResponse(status_code=400, content={"error": "Missing start or end feature"})

    area_config = request.app.state.area_config
    target_crs = area_config.crs

    origin_gdf = GeoTransformer.geojson_to_projected_gdf(
        start_feature["geometry"], target_crs)
    destination_gdf = GeoTransformer.geojson_to_projected_gdf(
        end_feature["geometry"], target_crs)
    route_service = request.app.state.route_service
    if only_compute_balanced_route:
        response = route_service.compute_balanced_route_only(balanced_weight)
    else:
        response = route_service.get_route(
            origin_gdf, destination_gdf, balanced_weight)

    duration = time.time() - start_time
    print(f"/getroute took {duration:.3f} seconds")

    return JSONResponse(content=response)


@app.get("/{full_path:path}")
async def spa_handler(full_path: str):  # pylint: disable=unused-argument
    """Catch-all route handler for the frontend SPA.

    Args:
        full_path (str): The unmatched request path.

    Returns:
        FileResponse: 'index.html' file from the 'build' directory.
    """
    index_path = os.path.join("build", "index.html")
    return FileResponse(index_path)
=======
app = create_app(lifespan_context)
>>>>>>> c90d6017
<|MERGE_RESOLUTION|>--- conflicted
+++ resolved
@@ -1,339 +1,4 @@
 """FastAPI main entrypoint. Exposes the app instance for uvicorn."""
 from app import create_app, lifespan_context
 
-<<<<<<< HEAD
-
-# classify POIs using common osm keys
-poi_keys = {"amenity", "tourism", "shop",
-            "leisure", "historic", "office", "craft"}
-
-
-# === CORS configuration ===
-ALLOWED_ORIGINS = [
-    "https://ecopaths-ohtuprojekti-staging.ext.ocp-test-0.k8s.it.helsinki.fi",
-    "http://localhost:3000",
-    "http://127.0.0.1:3000",
-    "http://localhost:8000",
-    "http://127.0.0.1:8000",
-    "http://0.0.0.0:8000",
-    "https://photon.komoot.io",
-    "http://172.25.211.59:3000"
-]
-
-# === App initialization ===
-
-
-@asynccontextmanager
-async def lifespan(application: FastAPI):
-    """
-    FastAPI lifespan handler that initializes application state on startup.
-
-    Sets up shared services such as RouteService and AreaConfig.
-    No area is selected by default - user must choose one.
-    """
-    # Don't initialize any area - wait for user selection
-    application.state.route_service = None
-    application.state.area_config = None
-    application.state.selected_area = None
-
-    yield
-
-
-app = FastAPI(lifespan=lifespan)
-
-app.add_middleware(
-    CORSMiddleware,
-    allow_origins=ALLOWED_ORIGINS,
-    allow_credentials=True,
-    allow_methods=["*"],
-    allow_headers=["*"],
-)
-
-
-# === Add project root to PYTHONPATH ===
-project_root = os.path.abspath(os.path.join(os.path.dirname(__file__), ".."))
-if project_root not in sys.path:
-    sys.path.append(project_root)
-
-# === Mount static files if available ===
-STATIC_DIR = "build/static"
-if os.path.isdir(STATIC_DIR):
-    app.mount("/static", StaticFiles(directory=STATIC_DIR), name="static")
-
-# --- Helper utilities for geocoding suggestions ---------------------------------
-
-
-def _build_full_address(properties: dict) -> str:
-    """Build a readable full_address from Photon properties.
-
-    Returns a string with a trailing space for compatibility with existing tests.
-    """
-    name = properties.get("name") or ""
-    parts = [name] + [
-        str(properties.get(field)).strip()
-        for field in ("street", "housenumber", "city")
-        if properties.get(field)
-    ]
-    full = " ".join(part for part in parts if part)
-    return full + " " if full else full
-
-
-def _compose_photon_suggestions(photon_suggestions: dict) -> dict:
-    """Classify Photon features into addresses and POIs and compose final list.
-
-    Keeps up to 4 addresses and up to 2 POIs (with a small interleave rule when
-    there are few addresses).
-    """
-    poi_features = []
-    address_features = []
-
-    for feature in photon_suggestions.get("features", []):
-        props = feature.get("properties", {})
-        feature["full_address"] = _build_full_address(props)
-        osm_key = props.get("osm_key")
-        if osm_key in poi_keys:
-            poi_features.append(feature)
-        else:
-            address_features.append(feature)
-
-    final_features = []
-    final_features.extend(address_features[:4])
-    remaining_pois = poi_features[:2]
-    if len(final_features) < 2 and remaining_pois:
-        final_features = remaining_pois[:1] + final_features
-        remaining_pois = remaining_pois[1:]
-    final_features.extend(remaining_pois)
-
-    photon_suggestions["features"] = final_features
-    return photon_suggestions
-
-# ------------------------------------------------------------------------------
-
-
-# === Routes ===
-
-@app.get("/api/areas")
-async def get_areas():
-    """
-    API endpoint to return a list of available areas.
-    """
-    areas = []
-
-    for area_id, settings in AREA_SETTINGS.items():
-        # Skip testarea
-        #        if area_id == "testarea":
-        #            continue
-
-        areas.append({
-            "id": area_id,
-            "display_name": settings.get("display_name", area_id.title()),
-            "focus_point": settings.get("focus_point"),
-            "zoom": 12,
-            "bbox": settings.get("bbox"),
-        })
-
-    return {"areas": areas}
-
-# Endpoint to change selected area dynamically
-
-
-@app.post("/api/select-area/{area_id}")
-async def select_area(request: Request, area_id: str = Path(...)):
-    """
-    API endpoint to change the selected area dynamically.
-    Args:
-        area_id (str): The ID of the area to select.
-        request (Request): FastAPI request object.
-    Returns:
-        dict: Success message with selected area ID
-    Raises:
-        HTTPException: 404 if area_id not found, 500 on server error
-    """
-    if area_id.lower() not in AREA_SETTINGS:
-        return JSONResponse(status_code=404, content={"error": "Area not found"})
-
-    try:
-        # Create new RouteService and AreaConfig for selected area
-        route_service, area_config = RouteServiceFactory.from_area(
-            area_id.lower())
-
-        # Update application state
-        request.app.state.route_service = route_service
-        request.app.state.area_config = area_config
-        request.app.state.selected_area = area_id.lower()
-
-        print(f"Successfully switched to {area_id}")
-
-        return area_id.lower()
-
-    except Exception as e:  # pylint: disable=broad-exception-caught
-        print(f"Failed to switch to {area_id}: {str(e)}")
-        return JSONResponse(
-            status_code=500,
-            content={"error": f"Failed to switch to {area_id}: {str(e)}"}
-        )
-
-
-@app.get("/get-area-config")
-async def get_area_config(request: Request):
-    """Returns the area configuration as JSON.
-
-    Returns:
-        dict: A dictionary containing the area configuration with the format:
-            - area (str): "area name".
-            - bbox (list[float]): [min_lon, min_lat, max_lon, max_lat].
-            - focus_point (list[float]): [longitude, latitude].
-            - crs (str): "crs".
-    """
-    area_config = request.app.state.area_config
-
-    if not area_config:
-        return JSONResponse(
-            status_code=400,
-            content={"error": "No area selected. Please select an area first."}
-        )
-
-    return {
-        "area": area_config.area,
-        "bbox": area_config.bbox,
-        "focus_point": area_config.focus_point,
-        "crs": area_config.crs
-    }
-
-
-@app.get("/api/geocode-forward/{value:path}")
-async def geocode_forward(request: Request, value: str = Path(...)):
-    """
-    API endpoint to return a list of suggested addresses based on given value,
-    limited to the selected area's bounding box.
-
-    Args:
-        value (str): current address search value
-
-    Returns:
-        photon_suggestions: list of json objects (POIs first) or an empty list
-    """
-    if len(value) < 3:
-        return []
-
-    area_config = request.app.state.area_config
-
-    if not area_config:
-        return JSONResponse(
-            status_code=400,
-            content={"error": "No area selected. Please select an area first."}
-        )
-
-    bbox = area_config.bbox
-    bbox_str = f"{bbox[0]},{bbox[1]},{bbox[2]},{bbox[3]}"
-
-    # ask Photon for suggestions (limit kept at 4 for compatibility with tests)
-    photon_url = f"https://photon.komoot.io/api/?q={value}&limit=4&bbox={bbox_str}"
-
-    try:
-        async with httpx.AsyncClient() as client:
-            response = await client.get(photon_url)
-            photon_suggestions = response.json()
-    except httpx.HTTPError as exc:
-        print(f"HTTP Exception for {exc.request.url} - {exc}")
-        return []
-    # Use helper to classify and compose final features (reduces local variables)
-    return _compose_photon_suggestions(photon_suggestions)
-
-
-@app.post("/getroute")
-async def getroute(request: Request):
-    """
-    API endpoint for computing multiple route options between two GeoJSON Point features.
-
-    Expects a GeoJSON FeatureCollection with exactly two features:
-    - One with properties.role = "start"
-    - One with properties.role = "end"
-
-    Optional body parameter:
-    - balanced_weight (float):
-    Weight for balanced route (0.0 = fastest, 1.0 = best AQ). Defaults to 0.5.
-
-    Returns:
-        dict: {
-            "routes": {
-                "fastest": GeoJSON FeatureCollection,
-                "best_aq": GeoJSON FeatureCollection,
-                "balanced": GeoJSON FeatureCollection
-            },
-            "summaries": {
-                "fastest": {...},
-                "best_aq": {...},
-                "balanced": {...}
-            }
-        }
-    """
-
-    area_config = request.app.state.area_config
-    route_service = request.app.state.route_service
-
-    if not area_config or not route_service:
-        return JSONResponse(
-            status_code=400,
-            content={"error": "No area selected. Please select an area first."}
-        )
-
-    start_time = time.time()
-
-    data = await request.json()
-    features = data.get("features", [])
-    balanced_weight = data.get("balanced_weight", 0.5)
-    only_compute_balanced_route = data.get("balanced_route")
-    # Validate balanced_weight
-    if not isinstance(balanced_weight, (int, float)) or not 0 <= balanced_weight <= 1:
-        return JSONResponse(
-            status_code=400,
-            content={"error": "balanced_weight must be a number between 0 and 1"}
-        )
-
-    if len(features) != 2:
-        return JSONResponse(status_code=400, content={"error": "GeoJSON must contain two features"})
-
-    start_feature = next(
-        (f for f in features if f["properties"].get("role") == "start"), None)
-    end_feature = next(
-        (f for f in features if f["properties"].get("role") == "end"), None)
-
-    if not start_feature or not end_feature:
-        return JSONResponse(status_code=400, content={"error": "Missing start or end feature"})
-
-    area_config = request.app.state.area_config
-    target_crs = area_config.crs
-
-    origin_gdf = GeoTransformer.geojson_to_projected_gdf(
-        start_feature["geometry"], target_crs)
-    destination_gdf = GeoTransformer.geojson_to_projected_gdf(
-        end_feature["geometry"], target_crs)
-    route_service = request.app.state.route_service
-    if only_compute_balanced_route:
-        response = route_service.compute_balanced_route_only(balanced_weight)
-    else:
-        response = route_service.get_route(
-            origin_gdf, destination_gdf, balanced_weight)
-
-    duration = time.time() - start_time
-    print(f"/getroute took {duration:.3f} seconds")
-
-    return JSONResponse(content=response)
-
-
-@app.get("/{full_path:path}")
-async def spa_handler(full_path: str):  # pylint: disable=unused-argument
-    """Catch-all route handler for the frontend SPA.
-
-    Args:
-        full_path (str): The unmatched request path.
-
-    Returns:
-        FileResponse: 'index.html' file from the 'build' directory.
-    """
-    index_path = os.path.join("build", "index.html")
-    return FileResponse(index_path)
-=======
-app = create_app(lifespan_context)
->>>>>>> c90d6017
+app = create_app(lifespan_context)