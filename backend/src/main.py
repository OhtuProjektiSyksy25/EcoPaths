--- conflicted
+++ resolved
@@ -3,16 +3,12 @@
 import os
 import sys
 import httpx
-from fastapi import FastAPI, Request
+from fastapi import FastAPI, Request, Path
 from fastapi.middleware.cors import CORSMiddleware
 from fastapi.responses import FileResponse, JSONResponse
 from fastapi.staticfiles import StaticFiles
 from services.geo_transformer import GeoTransformer
-<<<<<<< HEAD
 from services.route_service import RouteServiceFactory
-=======
-from fastapi import Path
->>>>>>> 115f9968
 
 # === CORS configuration ===
 ALLOWED_ORIGINS = [
