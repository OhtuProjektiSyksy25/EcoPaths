--- conflicted
+++ resolved
@@ -90,10 +90,6 @@
     from_lon, from_lat = map(float, from_coords.split(","))
     to_lon, to_lat = map(float, to_coords.split(","))
 
-<<<<<<< HEAD
-    route_service = RouteService()
-=======
->>>>>>> b4c5f636
     route = route_service.get_route(
         (from_lon, from_lat),
         (to_lon, to_lat)
