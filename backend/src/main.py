"""FastAPI application entry point"""
from contextlib import asynccontextmanager
import os
import sys
import time
import httpx
from fastapi import FastAPI, Request, Path
from fastapi.middleware.cors import CORSMiddleware
from fastapi.responses import FileResponse, JSONResponse
from fastapi.staticfiles import StaticFiles
from utils.geo_transformer import GeoTransformer
from services.route_service import RouteServiceFactory

<<<<<<< HEAD
from config.settings import AREA_SETTINGS
=======

# classify POIs using common osm keys
poi_keys = {"amenity", "tourism", "shop", "leisure", "historic", "office", "craft"}
>>>>>>> b2356d32

# === CORS configuration ===
ALLOWED_ORIGINS = [
    "https://ecopaths-ohtuprojekti-staging.ext.ocp-test-0.k8s.it.helsinki.fi",
    "http://localhost:3000",
    "http://127.0.0.1:3000",
    "http://localhost:8000",
    "http://127.0.0.1:8000",
    "http://0.0.0.0:8000",
    "https://photon.komoot.io",
    "http://172.25.211.59:3000"
]

# === App initialization ===


@asynccontextmanager
async def lifespan(application: FastAPI):
    """
    FastAPI lifespan handler that initializes application state on startup.

    Sets up shared services such as RouteService and AreaConfig.
    """
    selected_area = "testarea"

    route_service, area_config = RouteServiceFactory.from_area(selected_area)

    application.state.route_service = route_service
    application.state.area_config = area_config

    # track selected area
    application.state.selected_area = selected_area

    yield


app = FastAPI(lifespan=lifespan)

app.add_middleware(
    CORSMiddleware,
    allow_origins=ALLOWED_ORIGINS,
    allow_credentials=True,
    allow_methods=["*"],
    allow_headers=["*"],
)


# === Add project root to PYTHONPATH ===
project_root = os.path.abspath(os.path.join(os.path.dirname(__file__), ".."))
if project_root not in sys.path:
    sys.path.append(project_root)

# === Mount static files if available ===
STATIC_DIR = "build/static"
if os.path.isdir(STATIC_DIR):
    app.mount("/static", StaticFiles(directory=STATIC_DIR), name="static")

# --- Helper utilities for geocoding suggestions ---------------------------------
def _build_full_address(properties: dict) -> str:
    """Build a readable full_address from Photon properties.

    Returns a string with a trailing space for compatibility with existing tests.
    """
    name = properties.get("name") or ""
    parts = [name] + [
        str(properties.get(field)).strip()
        for field in ("street", "housenumber", "city")
        if properties.get(field)
    ]
    full = " ".join(part for part in parts if part)
    return full + " " if full else full


def _compose_photon_suggestions(photon_suggestions: dict) -> dict:
    """Classify Photon features into addresses and POIs and compose final list.

    Keeps up to 4 addresses and up to 2 POIs (with a small interleave rule when
    there are few addresses).
    """
    poi_features = []
    address_features = []

    for feature in photon_suggestions.get("features", []):
        props = feature.get("properties", {})
        feature["full_address"] = _build_full_address(props)
        osm_key = props.get("osm_key")
        if osm_key in poi_keys:
            poi_features.append(feature)
        else:
            address_features.append(feature)

    final_features = []
    final_features.extend(address_features[:4])
    remaining_pois = poi_features[:2]
    if len(final_features) < 2 and remaining_pois:
        final_features = remaining_pois[:1] + final_features
        remaining_pois = remaining_pois[1:]
    final_features.extend(remaining_pois)

    photon_suggestions["features"] = final_features
    return photon_suggestions

# ------------------------------------------------------------------------------


# === Routes ===

@app.get("/api/areas")
async def get_areas():
    """
    API endpoint to return a list of available areas.
    """
    areas = []

    for area_id, settings in AREA_SETTINGS.items():
        # Skip testarea
        #        if area_id == "testarea":
        #            continue

        areas.append({
            "id": area_id,
            "display_name": settings.get("display_name", area_id.title()),
            "focus_point": settings.get("focus_point"),
            "zoom": 12,
            "bbox": settings.get("bbox"),
        })

    return {"areas": areas}

# Endpoint to change selected area dynamically


@app.post("/api/select-area/{area_id}")
async def select_area(request: Request, area_id: str = Path(...)):
    """
    API endpoint to change the selected area dynamically.
    Args:
        area_id (str): The ID of the area to select.
        request (Request): FastAPI request object.
    Returns:
        dict: Success message with selected area ID
    Raises:
        HTTPException: 404 if area_id not found, 500 on server error
    """
    if area_id.lower() not in AREA_SETTINGS:
        return JSONResponse(status_code=404, content={"error": "Area not found"})

    try:
        # Create new RouteService and AreaConfig for selected area
        route_service, area_config = RouteServiceFactory.from_area(
            area_id.lower())

        # Update application state
        request.app.state.route_service = route_service
        request.app.state.area_config = area_config
        request.app.state.selected_area = area_id.lower()

        print(f"Successfully switched to {area_id}")

        return area_id.lower()

    except Exception as e:  # pylint: disable=broad-exception-caught
        print(f"Failed to switch to {area_id}: {str(e)}")
        return JSONResponse(
            status_code=500,
            content={"error": f"Failed to switch to {area_id}: {str(e)}"}
        )


@app.get("/berlin")
async def berlin(request: Request):
    """Returns Berlin coordinates as JSON.

    Returns:
        dict: A dictionary containing the coordinates of Berlin with the format
              {"coordinates": [longitude, latitude]}.
    """
    area_config = request.app.state.area_config
    center = {"coordinates": area_config.focus_point}
    return center


@app.get("/get-area-config")
async def get_area_config(request: Request):
    """Returns the area configuration as JSON.

    Returns:
        dict: A dictionary containing the area configuration with the format:
            - area (str): "area name".
            - bbox (list[float]): [min_lon, min_lat, max_lon, max_lat].
            - focus_point (list[float]): [longitude, latitude].
            - crs (str): "crs".
    """
    area_config = request.app.state.area_config
    return {
        "area": area_config.area,
        "bbox": area_config.bbox,
        "focus_point": area_config.focus_point,
        "crs": area_config.crs
    }


@app.get("/api/geocode-forward/{value:path}")
async def geocode_forward(request: Request, value: str = Path(...)):
    """
    API endpoint to return a list of suggested addresses based on given value,
    limited to the selected area's bounding box.

    Args:
        value (str): current address search value

    Returns:
        photon_suggestions: list of json objects (POIs first) or an empty list
    """
    if len(value) < 3:
        return []

    area_config = request.app.state.area_config
    bbox = area_config.bbox
    bbox_str = f"{bbox[0]},{bbox[1]},{bbox[2]},{bbox[3]}"

    # ask Photon for suggestions (limit kept at 4 for compatibility with tests)
    photon_url = f"https://photon.komoot.io/api/?q={value}&limit=4&bbox={bbox_str}"

    try:
        async with httpx.AsyncClient() as client:
            response = await client.get(photon_url)
            photon_suggestions = response.json()
    except httpx.HTTPError as exc:
        print(f"HTTP Exception for {exc.request.url} - {exc}")
        return []
    # Use helper to classify and compose final features (reduces local variables)
    return _compose_photon_suggestions(photon_suggestions)


@app.post("/getroute")
async def getroute(request: Request):
    """
    API endpoint for computing multiple route options between two GeoJSON Point features.

    Expects a GeoJSON FeatureCollection with exactly two features:
    - One with properties.role = "start"
    - One with properties.role = "end"

    Returns:
        dict: {
            "routes": {
                "fastest": GeoJSON FeatureCollection,
                "best_aq": GeoJSON FeatureCollection,
                "balanced": GeoJSON FeatureCollection
            },
            "summaries": {
                "fastest": {...},
                "best_aq": {...},
                "balanced": {...}
            }
        }
    """
    start_time = time.time()

    data = await request.json()
    features = data.get("features", [])

    if len(features) != 2:
        return JSONResponse(status_code=400, content={"error": "GeoJSON must contain two features"})

    start_feature = next(
        (f for f in features if f["properties"].get("role") == "start"), None)
    end_feature = next(
        (f for f in features if f["properties"].get("role") == "end"), None)

    if not start_feature or not end_feature:
        return JSONResponse(status_code=400, content={"error": "Missing start or end feature"})

    area_config = request.app.state.area_config
    target_crs = area_config.crs

    origin_gdf = GeoTransformer.geojson_to_projected_gdf(
        start_feature["geometry"], target_crs)
    destination_gdf = GeoTransformer.geojson_to_projected_gdf(
        end_feature["geometry"], target_crs)

    route_service = request.app.state.route_service
    response = route_service.get_route(origin_gdf, destination_gdf)

    duration = time.time() - start_time
    print(f"/getroute took {duration:.3f} seconds")

    return JSONResponse(content=response)


@app.get("/{full_path:path}")
async def spa_handler(full_path: str):  # pylint: disable=unused-argument
    """Catch-all route handler for the frontend SPA.

    Args:
        full_path (str): The unmatched request path.

    Returns:
        FileResponse: 'index.html' file from the 'build' directory.
    """
    index_path = os.path.join("build", "index.html")
    return FileResponse(index_path)<|MERGE_RESOLUTION|>--- conflicted
+++ resolved
@@ -11,13 +11,11 @@
 from utils.geo_transformer import GeoTransformer
 from services.route_service import RouteServiceFactory
 
-<<<<<<< HEAD
-from config.settings import AREA_SETTINGS
-=======
 
 # classify POIs using common osm keys
 poi_keys = {"amenity", "tourism", "shop", "leisure", "historic", "office", "craft"}
->>>>>>> b2356d32
+
+from config.settings import AREA_SETTINGS
 
 # === CORS configuration ===
 ALLOWED_ORIGINS = [
