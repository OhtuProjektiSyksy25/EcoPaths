--- conflicted
+++ resolved
@@ -9,10 +9,7 @@
 from fastapi.responses import JSONResponse
 from fastapi.encoders import jsonable_encoder
 from utils.geo_transformer import GeoTransformer
-<<<<<<< HEAD
 from services.route_service import RouteServiceFactory
-=======
->>>>>>> 58ce270c
 from logger.logger import log
 
 router = APIRouter()
@@ -47,7 +44,7 @@
     data = await request.json()
     features = data.get("features", [])
     balanced_weight = data.get("balanced_weight", 0.5)
-<<<<<<< HEAD
+    only_compute_balanced_route = data.get("balanced_route")
     area = data.get("area")
 
     if not area or len(features) != 2:
@@ -60,9 +57,6 @@
     if not route_service or not area_config:
         log.error("Error: Couldn't load route_service or area_config")
         return "Error: Couldn't load route_service or area_config"
-=======
-    only_compute_balanced_route = data.get("balanced_route")
->>>>>>> 58ce270c
 
     if not isinstance(balanced_weight, (int, float)) or not 0 <= balanced_weight <= 1:
         return JSONResponse(
@@ -84,43 +78,17 @@
     destination_gdf = GeoTransformer.geojson_to_projected_gdf(
         end_feature["geometry"], target_crs)
 
-<<<<<<< HEAD
-    response = route_service.get_route(
-        origin_gdf, destination_gdf, balanced_weight)
+    if only_compute_balanced_route:
+        response = route_service.compute_balanced_route_only(balanced_weight)
+    else:
+        response = route_service.get_route(
+            origin_gdf, destination_gdf, balanced_weight)
     if not response:
         log.error("Error: Could not get route")
         return "Error: Could not get route"
 
     log.debug(f"/getroute took {(time.time() - start_time) :.3f} seconds",
               duration=time.time() - start_time)
-=======
-    if only_compute_balanced_route:
-        response = route_service.compute_balanced_route_only(balanced_weight)
-    else:
-        response = route_service.get_route(
-            origin_gdf, destination_gdf, balanced_weight)
-
-    # jsonable_encoder will convert numpy types and other non-serializable
-    # objects into native Python types. After that ensure there are no
-    # NaN/Infinite floats which would make json.dumps() raise ValueError.
-    def _sanitize(obj):
-        if isinstance(obj, float):
-            if math.isnan(obj) or math.isinf(obj):
-                return None
-            return obj
-        if isinstance(obj, dict):
-            return {k: _sanitize(v) for k, v in obj.items()}
-        if isinstance(obj, list):
-            return [_sanitize(v) for v in obj]
-        return obj
-
-    response = jsonable_encoder(response)
-    response = _sanitize(response)
-
-    duration = time.time() - start_time
-    log.debug(
-        f"/getroute took {duration:.3f} seconds", duration=duration)
->>>>>>> 58ce270c
 
     return JSONResponse(content=response)
 
@@ -158,7 +126,23 @@
 
     distance = min(distance, 5000)
     response = route_service.get_round_trip(origin_gdf, distance)
-<<<<<<< HEAD
+
+    # jsonable_encoder will convert numpy types and other non-serializable
+    # objects into native Python types. After that ensure there are no
+    # NaN/Infinite floats which would make json.dumps() raise ValueError.
+    def _sanitize(obj):
+        if isinstance(obj, float):
+            if math.isnan(obj) or math.isinf(obj):
+                return None
+            return obj
+        if isinstance(obj, dict):
+            return {k: _sanitize(v) for k, v in obj.items()}
+        if isinstance(obj, list):
+            return [_sanitize(v) for v in obj]
+        return obj
+
+    response = jsonable_encoder(response)
+    response = _sanitize(response)
 
     # jsonable_encoder will convert numpy types and other non-serializable
     # objects into native Python types. After that ensure there are no
@@ -196,11 +180,6 @@
 
     duration = time.time() - start_time
     log.debug(
-        f"/getloop took {duration:.3f} seconds", duration=duration)
-=======
-
-    duration = time.time() - start_time
-    print(f"/getloop took {duration:.3f} seconds")
->>>>>>> 58ce270c
+        f"/getroute took {duration:.3f} seconds", duration=duration)
 
     return JSONResponse(content=response)