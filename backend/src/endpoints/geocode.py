--- conflicted
+++ resolved
@@ -25,22 +25,15 @@
     if len(value) < 3:
         return []
 
-<<<<<<< HEAD
     if not bbox:
         return []
 
     photon_url = f"https://photon.komoot.io/api/?q={value}&limit=4&bbox={bbox}"
-=======
-    area_config = request.app.state.area_config
-    bbox = area_config.bbox
-    bbox_str = f"{bbox[0]},{bbox[1]},{bbox[2]},{bbox[3]}"
-    photon_url = f"https://photon.komoot.io/api/?q={value}&limit=4&bbox={bbox_str}"
     geo_url = (
         f"https://api.geoapify.com/v1/geocode/autocomplete"
-        f"?text={value}&limit=4&filter=rect:{bbox_str}"
+        f"?text={value}&limit=4&filter=rect:{bbox}"
         f"&apiKey={GEOAPIFY_KEY}"
     )
->>>>>>> aea2dc93
 
     async with httpx.AsyncClient() as client:
         try:
