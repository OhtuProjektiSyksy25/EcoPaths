--- conflicted
+++ resolved
@@ -2,11 +2,7 @@
 API endpoints for geocoding: 
 forward geocode suggestions (addresses and POIs) within the selected area.
 """
-<<<<<<< HEAD
-from fastapi import APIRouter, Path
-=======
 from fastapi import APIRouter, Request, Path, HTTPException
->>>>>>> c5b3accf
 import httpx
 from logger.logger import log
 from utils.poi_utils import compose_photon_suggestions
