--- conflicted
+++ resolved
@@ -96,7 +96,6 @@
             edges_subset, nodes, origin_gdf, destination_gdf, balanced_value
         )
 
-<<<<<<< HEAD
     def compute_balanced_route_only(self, balanced_value):
         """
         Computes only the "balanced route" for the given balanced_value
@@ -116,10 +115,7 @@
             )
         return result, summary
 
-    def _create_buffer(self, origin_gdf, destination_gdf, buffer_m=400) -> Polygon:
-=======
     def _create_buffer(self, origin_gdf, destination_gdf, buffer_m=600) -> Polygon:
->>>>>>> c90d6017
         """
         Creates a buffer polygon around a straight line between origin and destination points.
 
