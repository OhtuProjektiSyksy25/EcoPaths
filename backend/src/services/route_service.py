--- conflicted
+++ resolved
@@ -12,15 +12,7 @@
 from services.redis_service import RedisService
 from utils.route_summary import summarize_route
 from utils.geo_transformer import GeoTransformer
-<<<<<<< HEAD
-import matplotlib.pyplot as plt
-import copy
-import hashlib
-import json
-
-=======
 from utils.aqi_comparison_utils import calculate_aqi_difference
->>>>>>> b6831b26
 
 
 class RouteServiceFactory:
