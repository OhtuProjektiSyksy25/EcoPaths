--- conflicted
+++ resolved
@@ -119,41 +119,22 @@
         Returns:
             GeoDataFrame: Edges for requested tiles.
         """
-<<<<<<< HEAD
         non_existing_tile_ids = RedisService.prune_found_ids(
-=======
-        # Prune tiles already in Redis
-        non_existing_tile_ids = RedisUtils.prune_found_ids(
->>>>>>> 83c0fa2e
             tile_ids, self.redis)
         existing_tile_ids = list(set(tile_ids) - set(non_existing_tile_ids))
 
         all_gdfs = []
 
-<<<<<<< HEAD
         if len(existing_tile_ids) > 0:
             found_gdf, expired_tiles = RedisService.get_gdf_by_list_of_keys(
-=======
-        # Load existing tiles from Redis
-        if existing_tile_ids:
-            found_gdf, expired_tiles = RedisUtils.get_gdf_by_list_of_keys(
->>>>>>> 83c0fa2e
                 existing_tile_ids, self.redis)
             non_existing_tile_ids = list(
                 set(non_existing_tile_ids + expired_tiles))
             if found_gdf is not False:
                 all_gdfs.append(found_gdf)
 
-<<<<<<< HEAD
         if len(non_existing_tile_ids) > 0:
             new_gdf = RedisService.edge_enricher_to_redis_handler(
-=======
-        # Enrich and save missing tiles
-        if non_existing_tile_ids:
-            RedisUtils.edge_enricher_to_redis_handler(
-                non_existing_tile_ids, self.redis)
-            new_gdf, _ = RedisUtils.get_gdf_by_list_of_keys(
->>>>>>> 83c0fa2e
                 non_existing_tile_ids, self.redis)
             if new_gdf is not False:
                 all_gdfs.append(new_gdf)
