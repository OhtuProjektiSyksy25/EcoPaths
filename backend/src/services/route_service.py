--- conflicted
+++ resolved
@@ -1,15 +1,5 @@
-<<<<<<< HEAD
 """
 Service that computes routes and returns them as GeoJSON LineStrings.
-=======
-# services/route_service.py
-"""
-RouteService module
-
-Provides RouteService class for computing routes as GeoJSON LineStrings.
-Routes are computed using ComputeModel and currently a stub algorithm.
-CRS: EPSG:4326 (lon/lat), compatible with Mapbox or Leaflet.
->>>>>>> b4c5f636
 """
 
 import geopandas as gpd
@@ -44,20 +34,11 @@
 
     def get_route(self, origin: tuple, destination: tuple) -> dict:
         """
-<<<<<<< HEAD
-        Computes a route from origin to destination.
-        Returns GeoJSON Feature, and caches it in Redis for next use.
-
-        Args:
-            origin (tuple): (lon, lat)
-            destination (tuple): (lon, lat)
-=======
         Compute the optimal route between two points as a GeoJSON Feature.
 
         Args:
             origin (tuple): Starting point as (lon, lat)
             destination (tuple): Ending point as (lon, lat)
->>>>>>> b4c5f636
 
         Returns:
             dict: GeoJSON Feature representing the route, e.g.
@@ -91,24 +72,14 @@
 
         # Temporary stub algorithm: replace with RouteAlgorithm later
         class StubAlgorithm:
-<<<<<<< HEAD
-            """
-            A temporary stub algorithm for route computation.
-            """
-=======
             """Return simple LineString from origin to destination."""
 
->>>>>>> b4c5f636
             def __init__(self, edges):
                 self.edges = edges
 
             def compute(self, origin, destination):
-<<<<<<< HEAD
-                """Return a simple dummy LineString from origin to destination"""
-=======
                 """Computes"""
                 # Return a simple dummy LineString from origin to destination
->>>>>>> b4c5f636
                 return gpd.GeoDataFrame(
                     [{"geometry": LineString([origin, destination])}],
                     geometry="geometry",
