"""
Service that computes routes and returns them as GeoJSON LineStrings.
"""
import geopandas as gpd
import pandas as pd
from shapely.geometry import LineString, Polygon
from config.settings import AreaConfig, get_settings
from core.route_algorithm import RouteAlgorithm
from core.edge_enricher import EdgeEnricher
from database.db_client import DatabaseClient
from services.redis_cache import RedisCache
from services.redis_service import RedisService
from utils.route_summary import summarize_route
from utils.geo_transformer import GeoTransformer


class RouteServiceFactory:
    """
    Factory for creating RouteService instances with area-specific configuration.

    Provides a static method to initialize a routing service and return its AreaConfig.
    """
    @staticmethod
    def from_area(area: str) -> tuple["RouteService", "AreaConfig"]:
        """
        Create a RouteService instance and return it with its corresponding AreaConfig.

        Initializes a RouteService for the specified area using dynamic settings
        loaded via `get_settings(area)`.

        Args:
            area (str): Name of the area (e.g., "berlin", "helsinki").

        Returns:
            tuple: A tuple containing:
                - RouteService: The initialized routing service for the area.
                - AreaConfig: The configuration object for the specified area.
        """
        route_service = RouteService(area)
        return route_service, get_settings(area).area


class RouteService:
    """
    Service for computing optimal routes between two points using spatial edge data.

    This class dynamically loads edge data from Redis or enriches it if missing,
    computes route variants (fastest, cleanest, balanced), and returns results
    as GeoJSON FeatureCollections with summaries.
    """

    def __init__(self, area: str, network_type: str = "walking"):
        """
        Initialize the RouteService with dynamic tile loading.

        Args:
            area (str): Area name (e.g., 'berlin').
        """
        settings = get_settings(area)

        self.area_config = settings.area
        self.area = area
        self.redis = RedisCache()
        self.db_client = DatabaseClient()
        self.network_type = network_type

    def get_route(self, origin_gdf: gpd.GeoDataFrame, destination_gdf: gpd.GeoDataFrame,
                  balanced_value: float = 0.5) -> dict:
        """
        Main entrypoint: compute route and return routes + summaries.

            Args:
                origin_gdf (GeoDataFrame): GeoDataFrame with origin point.
                destination_gdf (GeoDataFrame): GeoDataFrame with destination point.
                balanced_weight (float): Weight for balanced route (0.0 = fastest, 1.0 = best AQ).

        Returns:
            dict: GeoJSON FeatureCollection and route summaries.
        """

        buffer = self._create_buffer(origin_gdf, destination_gdf)
        tile_ids = self.db_client.get_tile_ids_by_buffer(self.area, buffer)

        # Get edges for relevant tiles (Redis + enrich new tiles if needed)
        edges = self._get_tile_edges(tile_ids)

<<<<<<< HEAD
        # Nodes_gdf from database
        nodes = self._get_nodes_from_db(tile_ids)
=======
>>>>>>> f7922a58
        if edges is None or edges.empty:
            raise RuntimeError("No edges found for requested route area.")

        edges_subset = edges[edges.geometry.intersects(buffer)].copy()

<<<<<<< HEAD
        return self._compute_routes(edges_subset, nodes, origin_gdf, destination_gdf)
=======
        return self._compute_routes(edges_subset, origin_gdf, destination_gdf, balanced_value)
>>>>>>> f7922a58

    def _create_buffer(self, origin_gdf, destination_gdf, buffer_m=400) -> Polygon:
        """
        Creates a buffer polygon around a straight line between origin and destination points.

        Args:
            origin_gdf (GeoDataFrame): 
                GeoDataFrame containing the origin point geometry.
            destination_gdf (GeoDataFrame): 
                GeoDataFrame containing the destination point geometry.
            buffer_m (float, optional): 
                Buffer radius in coordinate units (typically meters). Defaults to 400.

        Returns:
            Polygon: A Shapely polygon representing the buffered area around 
            the origin-destination line.
        """
        line = LineString([
            origin_gdf.geometry.iloc[0],
            destination_gdf.geometry.iloc[0]
        ])
        return line.buffer(buffer_m)

    def _get_tile_edges(self, tile_ids: list) -> gpd.GeoDataFrame:
        """
        Fetch edges for the given tile_ids, using Redis cache or EdgeEnricher if missing.

        Args:
            tile_ids (list): List of tile_ids intersecting route buffer.

        Returns:
            GeoDataFrame: Edges for requested tiles.
        """
        non_existing_tile_ids = RedisService.prune_found_ids(
            tile_ids, self.redis, self.area_config)
        existing_tile_ids = list(set(tile_ids) - set(non_existing_tile_ids))

        all_gdfs = []
        if len(existing_tile_ids) > 0:
            found_gdf, expired_tiles = RedisService.get_gdf_by_list_of_keys(
                existing_tile_ids, self.redis, self.area_config)
            non_existing_tile_ids = list(
                set(non_existing_tile_ids + expired_tiles))
            if found_gdf is not False:
                all_gdfs.append(found_gdf)

        if len(non_existing_tile_ids) > 0:
            enricher = EdgeEnricher(area=self.area)
            new_gdf = enricher.get_enriched_tiles(
                non_existing_tile_ids, network_type=self.network_type)

            if new_gdf is not False and new_gdf is not None and not new_gdf.empty:
                saved = RedisService.save_gdf(
                    new_gdf, self.redis, self.area_config)
                if saved:
                    all_gdfs.append(new_gdf)
                else:
                    print("Warning: Failed to save enriched tiles to Redis.")
            else:
                print("Warning: Enrichment failed or returned empty. Skipping save.")

        if all_gdfs:
            return pd.concat(all_gdfs, ignore_index=True)

        return None

    def _get_nodes_from_db(self, tile_ids: list) -> gpd.GeoDataFrame:
        """
        Fetch nodes for the given tile_ids from the database.

        Args:
            tile_ids (list): List of tile_ids intersecting route buffer.

        Returns:
            GeoDataFrame: Nodes for requested tiles.
        """
        return self.db_client.get_nodes_by_tile_ids(
            self.area_config.area,
            self.network_type,
            tile_ids
        )

    def _compute_routes(self, edges, nodes, origin_gdf, destination_gdf, balanced_value=0.5):
        """Compute multiple route variants and summaries."""

        modes = {
            "fastest": 1,
            "best_aq": 0,
            "balanced": balanced_value
        }

        algo = RouteAlgorithm(edges, nodes)
        results, summaries = {}, {}

        for mode, balance_factor in modes.items():
            gdf = algo.calculate_path(
                origin_gdf, destination_gdf, balance_factor=balance_factor)
            gdf["mode"] = mode
            summaries[mode] = summarize_route(gdf)
            results[mode] = GeoTransformer.gdf_to_feature_collection(
                gdf, property_keys=[c for c in gdf.columns if c != "geometry"]
            )

        return {"routes": results, "summaries": summaries}<|MERGE_RESOLUTION|>--- conflicted
+++ resolved
@@ -84,21 +84,14 @@
         # Get edges for relevant tiles (Redis + enrich new tiles if needed)
         edges = self._get_tile_edges(tile_ids)
 
-<<<<<<< HEAD
         # Nodes_gdf from database
         nodes = self._get_nodes_from_db(tile_ids)
-=======
->>>>>>> f7922a58
         if edges is None or edges.empty:
             raise RuntimeError("No edges found for requested route area.")
 
         edges_subset = edges[edges.geometry.intersects(buffer)].copy()
 
-<<<<<<< HEAD
         return self._compute_routes(edges_subset, nodes, origin_gdf, destination_gdf)
-=======
-        return self._compute_routes(edges_subset, origin_gdf, destination_gdf, balanced_value)
->>>>>>> f7922a58
 
     def _create_buffer(self, origin_gdf, destination_gdf, buffer_m=400) -> Polygon:
         """
