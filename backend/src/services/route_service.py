"""
Service that computes routes and returns them as GeoJSON LineStrings.
"""
import geopandas as gpd
from shapely.geometry import LineString, Polygon
from core.edge_enricher import EdgeEnricher
from core.algorithm.route_algorithm import RouteAlgorithm
from config.settings import AreaConfig
from services.redis_cache import RedisCache
from services.geo_transformer import GeoTransformer
from utils.route_summary import format_walk_time


class RouteService:
    """
    Service for computing optimal routes and returning them as GeoJSON Features.
    """

    def __init__(self, edges: gpd.GeoDataFrame, redis=None):
        """
        Initialize the RouteService.

        Args:
            edges (gpd.GeoDataFrame): GeoDataFrame containing road network edges.
            redis (RedisCache, optional): Redis cache instance for caching routes.
        """
        self.edges = edges
        # self.tiles = tiles
        self.redis = redis or RedisCache()

    def get_route(self, origin_gdf: gpd.GeoDataFrame, destination_gdf: gpd.GeoDataFrame) -> dict:
        """Gets route to destination from origin.

        Args:
            origin_gdf (gpd.GeoDataFrame): GeoDataFrame containing the origin point.
            destination_gdf (gpd.GeoDataFrame): GeoDataFrame containing the destination point.

        Returns:
            dict: GeoJSON Feature representing the computed route.
        """
        # uncomment after RouteAlgorithm supports GeoDataFrame inputs
        # origin = origin_gdf.geometry.iloc[0]
        # destination = destination_gdf.geometry.iloc[0]
        # cache_key = (
        #     f"route_{round(origin.x, 4)}_{round(origin.y, 4)}_"
        #     f"{round(destination.x, 4)}_{round(destination.y, 4)}"
        # )

        # Workaround remove when RouteAlgorithm supports GeoDataFrame inputs
        origin, destination = RouteService.extract_lonlat_from_gdf(
            origin_gdf, destination_gdf)
        cache_key = (
            f"route_{round(origin[0], 4)}_{round(origin[1], 4)}_"
            f"{round(destination[0], 4)}_{round(destination[1], 4)}"
        )
        # ----

        cached_route = self.redis.get(cache_key)
        if cached_route:
            return cached_route

<<<<<<< HEAD
        algorithm = RouteAlgorithm(self.edges)
        # route_gdf = algorithm.calculate(origin, destination)
=======
        # uncomment and make it work when tiles_ids are available in edges and
        # RouteAlgorithm returns edge-level GeoDataFrame output
        # buffer = self._create_buffer(origin, destination, buffer_m=1000)
        # tile_ids = self.tiles[self.tiles.intersects(buffer)]["tile_id"].unique()
        # edges_subset = self.edges[self.edges["tile_id"].isin(tile_ids)]

        # edges_subset["combined_score"] = (
        #     0.5 * edges_subset["length_m"] + 0.5 * edges_subset["aq_value"]
        # )

        # # mode: weight column
        # route_modes = {
        #     "fastest": "length_m",
        #     "best_aq": "aq_value",
        #     "balanced": "combined_score"
        # }

        # routes = {}
        # summaries = {}

        # algorithm = RouteAlgorithm(edges_subset)
        # route_gdf = algorithm.calculate(origin, destination)

        # for mode, weight in route_modes.items():
        #     route_gdf = algorithm.calculate_path(origin, destination, weight=weight)
        #     route_gdf["mode"] = mode

        #     summaries[mode] = summarize_route(route_gdf)

        #     props = [col for col in route_gdf.columns if col != "geometry"]
        #     routes[mode] = GeoTransformer.gdf_to_feature_collection(
        #         route_gdf, property_keys=props
        #     )

        # response = {
        #     "routes": routes,
        #     "summaries": summaries
        # }
>>>>>>> 0970bc0d

        # Workaround — RouteAlgorithm returns only merged LineString without edge attributes
        # Replace when RouteAlgorithm returns edge-level GeoDataFrame.
        # Change when RouteAlgorithm returns 'length_m' column
<<<<<<< HEAD
        fastest_route_gdf, fastest_aq_route_gdf = (algorithm.calculate(origin, destination))

        fastest_route_gdf = fastest_route_gdf.to_crs("EPSG:3857")
        fastest_aq_route_gdf = fastest_aq_route_gdf.to_crs("EPSG:3857")
        total_length_m_fastest = fastest_route_gdf.geometry.length.sum()
        total_length_m_fastest_aq = fastest_aq_route_gdf.geometry.length.sum()
        formatted_time_fastest = format_walk_time(total_length_m_fastest)
        formatted_time_fastest_aq = format_walk_time(total_length_m_fastest_aq)
        fastest_route_gdf["dummy"] = "ok"
        fastest_aq_route_gdf["dummy"] = "ok"

        geojson_feature_fastest = GeoTransformer.gdf_to_feature_collection(
            fastest_route_gdf, property_keys=["dummy"])
        response_fastest = {
            "route": geojson_feature_fastest,
=======
        algorithm = RouteAlgorithm(self.edges)
        route_gdf = algorithm.calculate(origin, destination)
        route_gdf = route_gdf.to_crs("EPSG:3857")
        total_length_m = float(route_gdf.geometry.length.sum())
        formatted_time = format_walk_time(total_length_m)
        route_gdf["dummy"] = "ok"
        geojson_feature = GeoTransformer.gdf_to_feature_collection(
            route_gdf, property_keys=["dummy"])

        response = {
            "route": geojson_feature,
>>>>>>> 0970bc0d
            "summary": {
                "length_m": total_length_m_fastest,
                "time_estimate": formatted_time_fastest
            }
        }
        geojson_feature_fastest_aq = GeoTransformer.gdf_to_geojson_feature_collection(
            fastest_aq_route_gdf, property_keys=["dummy"])
        response_aq = {
            "route": geojson_feature_fastest_aq,
            "summary": {
                "length_m": total_length_m_fastest_aq,
                "time_estimate": formatted_time_fastest_aq
            }
        }
        # -----

<<<<<<< HEAD
        self.redis.set(cache_key, response_fastest)
        self.redis.set(cache_key, response_aq)
        return response_fastest, response_aq
=======
        self.redis.set(cache_key, response)
        return response

    def _create_buffer(self, origin_point, destination_point, buffer_m=1000) -> Polygon:
        """
        Creates a buffer polygon around a straight line between origin and destination points.

        Args:
            origin_point (Point): Starting point of the route.
            destination_point (Point): Ending point of the route.
            buffer_m (int, optional): Buffer radius in meters around the line. Defaults to 1000.

        Returns:
            Polygon: A polygon representing the buffered area around the route line.
        """
        return LineString([origin_point, destination_point]).buffer(buffer_m)
>>>>>>> 0970bc0d

    # Remove extract_lonlat_from_gdf once RouteAlgorithm supports GeoDataFrame inputs
    @staticmethod
    def extract_lonlat_from_gdf(
        origin_gdf: gpd.GeoDataFrame,
        destination_gdf: gpd.GeoDataFrame
    ) -> tuple[tuple[float, float], tuple[float, float]]:
        """
        TEMPORARY: Extract (lon, lat) tuples from GeoDataFrames by transforming to WGS84.
        Remove when RouteAlgorithm supports GeoDataFrame inputs directly.
        """
        origin_wgs = origin_gdf.to_crs("EPSG:4326").geometry.iloc[0]
        destination_wgs = destination_gdf.to_crs("EPSG:4326").geometry.iloc[0]
        return (origin_wgs.x, origin_wgs.y), (destination_wgs.x, destination_wgs.y)

    def _calculate_time_estimate(self, length_m: float) -> str:
        """
        Calculate formatted time estimate from distance.

        Args:
            length_m (float): Distance in meters

        Returns:
            str: Formatted time estimate (e.g., "1h 5 min" or "15 min 30 s")
        """
        avg_speed_mps = 1.4  # 1.4 meters per second (walking speed)
        seconds = length_m / avg_speed_mps

        hours = int(seconds // 3600)
        minutes = int((seconds % 3600) // 60)
        remaining_seconds = int(seconds % 60)

        if hours > 0:
            return f"{hours}h {minutes} min"
        return f"{minutes} min {remaining_seconds} s"


class RouteServiceFactory:
    """
    Factory class for creating RouteService instances based on area name.

    This class loads the appropriate road network data for the given area
    and returns a configured RouteService instance.
    """
    @staticmethod
    def from_area(area: str) -> tuple[RouteService, AreaConfig]:
        """
        Create a RouteService instance for a specific area.

        Args:
            area (str): Name of the area (e.g., "berlin").

        Returns:
            RouteService: A service instance initialized with the area's road network.
        """
        try:
            model = EdgeEnricher(area)
            edges = model.get_enriched_edges()
            # tiles = model.get_tiles()
            area_config = model.area_config
        except FileNotFoundError as e:
            raise FileNotFoundError(
                f"\nRouteServiceFactory failed: edges file for area '{area}' not found.\n"
                f"Expected file: {e.filename}\n"
                f"Please run the preprocessing step to generate the required file.\n"
                f"Example: `invoke preprocess-osm --area={area}`\n"
            ) from e

        return RouteService(edges), area_config<|MERGE_RESOLUTION|>--- conflicted
+++ resolved
@@ -25,7 +25,6 @@
             redis (RedisCache, optional): Redis cache instance for caching routes.
         """
         self.edges = edges
-        # self.tiles = tiles
         self.redis = redis or RedisCache()
 
     def get_route(self, origin_gdf: gpd.GeoDataFrame, destination_gdf: gpd.GeoDataFrame) -> dict:
@@ -59,10 +58,6 @@
         if cached_route:
             return cached_route
 
-<<<<<<< HEAD
-        algorithm = RouteAlgorithm(self.edges)
-        # route_gdf = algorithm.calculate(origin, destination)
-=======
         # uncomment and make it work when tiles_ids are available in edges and
         # RouteAlgorithm returns edge-level GeoDataFrame output
         # buffer = self._create_buffer(origin, destination, buffer_m=1000)
@@ -101,13 +96,18 @@
         #     "routes": routes,
         #     "summaries": summaries
         # }
->>>>>>> 0970bc0d
 
         # Workaround — RouteAlgorithm returns only merged LineString without edge attributes
         # Replace when RouteAlgorithm returns edge-level GeoDataFrame.
         # Change when RouteAlgorithm returns 'length_m' column
-<<<<<<< HEAD
-        fastest_route_gdf, fastest_aq_route_gdf = (algorithm.calculate(origin, destination))
+        algorithm = RouteAlgorithm(self.edges)
+        route_gdf = algorithm.calculate(origin, destination)
+        route_gdf = route_gdf.to_crs("EPSG:3857")
+        total_length_m = float(route_gdf.geometry.length.sum())
+        formatted_time = format_walk_time(total_length_m)
+        route_gdf["dummy"] = "ok"
+        geojson_feature = GeoTransformer.gdf_to_feature_collection(
+            route_gdf, property_keys=["dummy"])
 
         fastest_route_gdf = fastest_route_gdf.to_crs("EPSG:3857")
         fastest_aq_route_gdf = fastest_aq_route_gdf.to_crs("EPSG:3857")
@@ -122,19 +122,6 @@
             fastest_route_gdf, property_keys=["dummy"])
         response_fastest = {
             "route": geojson_feature_fastest,
-=======
-        algorithm = RouteAlgorithm(self.edges)
-        route_gdf = algorithm.calculate(origin, destination)
-        route_gdf = route_gdf.to_crs("EPSG:3857")
-        total_length_m = float(route_gdf.geometry.length.sum())
-        formatted_time = format_walk_time(total_length_m)
-        route_gdf["dummy"] = "ok"
-        geojson_feature = GeoTransformer.gdf_to_feature_collection(
-            route_gdf, property_keys=["dummy"])
-
-        response = {
-            "route": geojson_feature,
->>>>>>> 0970bc0d
             "summary": {
                 "length_m": total_length_m_fastest,
                 "time_estimate": formatted_time_fastest
@@ -151,14 +138,11 @@
         }
         # -----
 
-<<<<<<< HEAD
         self.redis.set(cache_key, response_fastest)
         self.redis.set(cache_key, response_aq)
         return response_fastest, response_aq
-=======
-        self.redis.set(cache_key, response)
-        return response
-
+
+    # Remove extract_lonlat_from_gdf once RouteAlgorithm supports GeoDataFrame inputs
     def _create_buffer(self, origin_point, destination_point, buffer_m=1000) -> Polygon:
         """
         Creates a buffer polygon around a straight line between origin and destination points.
@@ -172,9 +156,8 @@
             Polygon: A polygon representing the buffered area around the route line.
         """
         return LineString([origin_point, destination_point]).buffer(buffer_m)
->>>>>>> 0970bc0d
-
-    # Remove extract_lonlat_from_gdf once RouteAlgorithm supports GeoDataFrame inputs
+
+# Remove extract_lonlat_from_gdf once RouteAlgorithm supports GeoDataFrame inputs
     @staticmethod
     def extract_lonlat_from_gdf(
         origin_gdf: gpd.GeoDataFrame,
