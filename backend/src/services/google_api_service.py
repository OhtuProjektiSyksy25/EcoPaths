"""
Google API Service for AQ data retrieval.
"""
import random
import os
from concurrent.futures import ThreadPoolExecutor, as_completed
import requests
import geopandas as gpd
import numpy as np
from config.settings import get_settings
from database.db_client import DatabaseClient


class GoogleAPIService:
    """Service for fetching air quality data from Google API."""

    def __init__(self):
        settings = get_settings("testarea") # area can be anything

        self.test_mode = settings.TEST_MODE
        self.api_key = settings.google_api_key

        if not self.test_mode and not self.api_key:
            raise ValueError("GOOGLE_API_KEY not found in .env file.")

        self.endpoint = "https://airquality.googleapis.com/v1/currentConditions:lookup"

    def _fetch_single_tile(self, lat: float, lon: float, area: str) -> dict:
        """Fetch AQI for a single coordinate pair; other pollutants as placeholders."""
<<<<<<< HEAD
        # When in test mode, return random AQI instead of making an API call
        print(
            f"Fetching AQ data for ({lat}, {lon}){' (TEST MODE)' if self.test_mode else ''}...")
        if self.test_mode:
            return {
                "aqi": random.randint(5, 150),  # random AQI between 5–150
                "pm2_5": None,
                "no2": None
            }

        payload = {"location": {"latitude": lat, "longitude": lon}}
=======
        settings = get_settings(area)
        region_code = settings.area.region_code

        payload = {
            "location": {"latitude": lat, "longitude": lon},
            "extraComputations": ["LOCAL_AQI", "POLLUTANT_CONCENTRATION"],
            "customLocalAqis": [
                {
                    "regionCode": region_code,
                    "aqi": "usa_epa_nowcast"
                }
            ]
        }
>>>>>>> b522f757
        params = {"key": self.api_key}
        headers = {"Content-Type": "application/json"}

        try:
            response = requests.post(
                self.endpoint,
                json=payload,
                params=params,
                headers=headers,
                timeout=10,
            )
            response.raise_for_status()
            data = response.json()
            indexes = data.get("indexes", [])

            aqi = None

            if indexes:
                aqi = indexes[0].get("aqi")

            # Pollutants can be extracted from this variable if needed
            # pollutants = data.get("pollutants", [])

            return {
                "aqi": aqi,
                "pm2_5": None,  # placeholder
                "no2": None     # placeholder
            }
        except requests.RequestException:
            return {"aqi": None, "pm2_5": None, "no2": None}

    def get_aq_data_for_tiles(self, tile_ids: list[str], area: str) -> gpd.GeoDataFrame:
        """Fetch air quality data for given tile IDs using parallel requests."""
        area_config = get_settings(area).area
        db = DatabaseClient()
        grid_gdf = db.load_grid(area)

        # Filter to the requested tiles
        tiles = grid_gdf.loc[
            grid_gdf["tile_id"].isin(tile_ids),
            ["tile_id", "geometry", "center_lat", "center_lon"]
        ].copy()

        # Return empty GeoDataFrame if no tiles found
        if tiles.empty:
            return gpd.GeoDataFrame(
                columns=["tile_id", "raw_aqi", "pm2_5", "no2", "geometry"],
                crs=area_config.crs
            )

        # Run parallel API calls for each tile
        results = {}
        with ThreadPoolExecutor(max_workers=8) as executor:
            futures = {
                executor.submit(
                    self._fetch_single_tile, row.center_lat, row.center_lon, area
                ): row.tile_id
                for _, row in tiles.iterrows()
            }
            for future in as_completed(futures):
                tile_id = futures[future]
                results[tile_id] = future.result()

        # Merge results into GeoDataFrame
        tiles["raw_aqi"] = tiles["tile_id"].map(
            lambda tid: results[tid]["aqi"])
        tiles["pm2_5"] = np.nan  # placeholder
        tiles["no2"] = np.nan    # placeholder

        # Return result with correct CRS
        return tiles[["tile_id", "raw_aqi", "pm2_5", "no2", "geometry"]].set_crs(area_config.crs)<|MERGE_RESOLUTION|>--- conflicted
+++ resolved
@@ -27,7 +27,9 @@
 
     def _fetch_single_tile(self, lat: float, lon: float, area: str) -> dict:
         """Fetch AQI for a single coordinate pair; other pollutants as placeholders."""
-<<<<<<< HEAD
+        settings = get_settings(area)
+        region_code = settings.area.region_code
+
         # When in test mode, return random AQI instead of making an API call
         print(
             f"Fetching AQ data for ({lat}, {lon}){' (TEST MODE)' if self.test_mode else ''}...")
@@ -37,11 +39,6 @@
                 "pm2_5": None,
                 "no2": None
             }
-
-        payload = {"location": {"latitude": lat, "longitude": lon}}
-=======
-        settings = get_settings(area)
-        region_code = settings.area.region_code
 
         payload = {
             "location": {"latitude": lat, "longitude": lon},
@@ -53,7 +50,6 @@
                 }
             ]
         }
->>>>>>> b522f757
         params = {"key": self.api_key}
         headers = {"Content-Type": "application/json"}
 
