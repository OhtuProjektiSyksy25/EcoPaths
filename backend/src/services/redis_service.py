--- conflicted
+++ resolved
@@ -96,27 +96,4 @@
         if len(features) == 0:
             return False, expired_tiles
         gdf = gpd.GeoDataFrame.from_features(features, crs=area.crs)
-<<<<<<< HEAD
-        return gdf, expired_tiles
-
-    @staticmethod
-    def edge_enricher_to_redis_handler(tile_ids: list, redis, area):
-        """Sends tiles to EdgeEnricher and saves returned gdf to redis
-
-        Args:
-            tile_ids (list): List of tile_ids to be enritched
-            redis (_type_): Redis object
-
-        Returns:
-            True: if saving is succesful
-            False: if saving is not succesful
-        """
-        current_enricher = EdgeEnricher(area)
-        gdf = current_enricher.get_enriched_tiles(tile_ids)
-        # add check when EdgeEnricher is finished
-        if RedisService.save_gdf(gdf, redis, area):
-            return gdf
-        return False
-=======
-        return gdf, expired_tiles
->>>>>>> b46a6be5
+        return gdf, expired_tiles