--- conflicted
+++ resolved
@@ -177,11 +177,7 @@
                         "pm2_5", "raw_pm10", "pm10", "env_influence"]
         preview_str = enriched[preview_cols].sample(
             min(10, len(enriched))).to_string(index=False)
-<<<<<<< HEAD
         log.debug(f"Enriched edges preview:\n{preview_str}")
-=======
-        log.info(f"Enriched edges preview:\n{preview_str}")
->>>>>>> 0f6feab3
 
         # Remove raw AQI to comply with Google API storage policy
         # only derived values are retained
