"""Module for enriching road network edges with air quality data."""

import geopandas as gpd
from config.settings import AreaConfig
from services.google_api_service import GoogleAPIService
from database.db_client import DatabaseClient


class EdgeEnricher:
    """
    EdgeEnricher handles loading road network edges from the database
    and optionally combining them with air quality (AQ) data.
    """

    def __init__(self, area: str):
        """
        Initialize the model with a specific area.

        Parameters:
            area (str): Area identifier (e.g., 'berlin'). Must match AreaConfig settings.
        """
        self.config = AreaConfig(area)
        self.area = area
        self.db_client = DatabaseClient()

        # Initialize attributes to hold data during enrichment workflow
        self.edges_gdf: gpd.GeoDataFrame | None = None
        self.aq_gdf: gpd.GeoDataFrame | None = None
        self.enriched_gdf: gpd.GeoDataFrame | None = None

    def get_enriched_tiles(
        self,
        tile_ids: list[int],
        network_type: str = "walking"
    ) -> gpd.GeoDataFrame:
        """
        Load edges and AQ data for given tiles, enrich edges, and return.

        Args:
            tile_ids (list[int]): List of tile IDs to process.
            network_type (str): Type of network ('walking', 'cycling', 'driving').

        Returns:
            GeoDataFrame: Road network edges enriched with AQ data (if available).
        """
        print(f"EdgeEnricher: Enriching {len(tile_ids)} tiles")
        # Load edges and AQ data for the tiles
        self.edges_gdf = self.load_edges_from_db(tile_ids, network_type)
        self.aq_gdf = self.load_aq_tiles(tile_ids)

        # Perform enrichment
        self.enriched_gdf = self.enrich_data(
            edges=self.edges_gdf, aq=self.aq_gdf
        )
        return self.enriched_gdf

    def load_edges_from_db(
        self,
        tile_ids: list[int],
        network_type: str = "walking"
    ) -> gpd.GeoDataFrame:
        """
        Load edges for the given area/network type and specific tile IDs from PostGIS.

        Only includes relevant columns for enrichment and routing.

        Args:
            tile_ids (list[int]): List of tile IDs to load.
            network_type (str): Type of network ('walking', 'cycling', 'driving').

        Returns:
            GeoDataFrame: Edges for the specified tiles and network type.
        """
        table_name = f"edges_{self.area}_{network_type}"
        columns = [
            "edge_id",
            "geometry",
            "tile_id",
            "length_m",
<<<<<<< HEAD
=======
            "normalized_length",
>>>>>>> 693c17c0
            "from_node",
            "to_node",
            "env_influence"
        ]
        print(f"Loading edges from '{table_name}' for tiles: {tile_ids}...")

        return self.db_client.load_edges_for_tiles(
            area=self.area,
            network_type=network_type,
            tile_ids=tile_ids,
            include_columns=columns
        )

    def load_aq_tiles(self, tile_ids: list[int]) -> gpd.GeoDataFrame:
        """
        Fetch AQ data for the specified tiles using Google API.

        Args:
            tile_ids (list[int]): List of tile IDs to fetch.

        Returns:
            GeoDataFrame: AQ data for the tiles, or empty GeoDataFrame if none.
        """
        google_api_service = GoogleAPIService()
        aq_gdf = google_api_service.get_aq_data_for_tiles(
            tile_ids, area=self.area
        )

        if aq_gdf.empty:
            print("No AQ data from API. Returning edges without enrichment.")
            return gpd.GeoDataFrame(
                columns=["tile_id", "raw_aqi", "geometry"],
                crs=self.edges_gdf.crs
            )

        if aq_gdf.crs != self.edges_gdf.crs:
            aq_gdf = aq_gdf.to_crs(self.edges_gdf.crs)

        return aq_gdf

    def enrich_data(
        self,
        edges: gpd.GeoDataFrame,
        aq: gpd.GeoDataFrame
    ) -> gpd.GeoDataFrame:
        """
        Combine road network with air quality data using tile_id-based join,
<<<<<<< HEAD
        compute derived AQI cost for later routing use,
=======
        compute derived AQI and normalized AQI for later routing use,
>>>>>>> 693c17c0
        and remove raw AQI to comply with storage policy.

        Args:
            edges (GeoDataFrame): Road network edges.
            aq (GeoDataFrame): Air quality data with tile_id and aqi.

        Returns:
            GeoDataFrame: Enriched edges with AQ values.
        """
        if aq.empty:
            print("AQ data empty. Returning original edges.")
            return edges

        if "tile_id" not in aq.columns or "raw_aqi" not in aq.columns:
            print("AQ data missing required columns. Returning original edges.")
            return edges

        print("Merging AQ data by tile_id.")
        enriched = edges.merge(
            aq[["tile_id", "raw_aqi"]],
            on="tile_id",
            how="left"
        )

        # Fill missing AQI values with neutral baseline (e.g. 50)
        enriched["raw_aqi"] = enriched["raw_aqi"].fillna(50)

        # Compute derived AQI cost (scaled by environmental influence)
        enriched["aqi"] = enriched["raw_aqi"] * enriched["env_influence"]

<<<<<<< HEAD
=======
        # normalized_aqi is a derived feature used for routing algorithms.
        # It scales AQI cost between 0–1 for consistent weighting.
        min_aqi = enriched["aqi"].min()
        max_aqi = enriched["aqi"].max()
        if min_aqi == max_aqi:
            enriched["normalized_aqi"] = 0.0
        else:
            enriched["normalized_aqi"] = (
                enriched["aqi"] - min_aqi) / (max_aqi - min_aqi)

>>>>>>> 693c17c0
        # Remove raw AQI to comply with Google API storage policy
        # only derived values are retained
        enriched = enriched.drop(columns=["raw_aqi"])

        print("Enrichment complete.")
        return enriched<|MERGE_RESOLUTION|>--- conflicted
+++ resolved
@@ -77,10 +77,7 @@
             "geometry",
             "tile_id",
             "length_m",
-<<<<<<< HEAD
-=======
             "normalized_length",
->>>>>>> 693c17c0
             "from_node",
             "to_node",
             "env_influence"
@@ -128,11 +125,7 @@
     ) -> gpd.GeoDataFrame:
         """
         Combine road network with air quality data using tile_id-based join,
-<<<<<<< HEAD
-        compute derived AQI cost for later routing use,
-=======
         compute derived AQI and normalized AQI for later routing use,
->>>>>>> 693c17c0
         and remove raw AQI to comply with storage policy.
 
         Args:
@@ -163,8 +156,6 @@
         # Compute derived AQI cost (scaled by environmental influence)
         enriched["aqi"] = enriched["raw_aqi"] * enriched["env_influence"]
 
-<<<<<<< HEAD
-=======
         # normalized_aqi is a derived feature used for routing algorithms.
         # It scales AQI cost between 0–1 for consistent weighting.
         min_aqi = enriched["aqi"].min()
@@ -175,7 +166,6 @@
             enriched["normalized_aqi"] = (
                 enriched["aqi"] - min_aqi) / (max_aqi - min_aqi)
 
->>>>>>> 693c17c0
         # Remove raw AQI to comply with Google API storage policy
         # only derived values are retained
         enriched = enriched.drop(columns=["raw_aqi"])
