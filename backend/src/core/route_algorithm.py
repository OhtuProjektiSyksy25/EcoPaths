--- conflicted
+++ resolved
@@ -18,7 +18,7 @@
         Calls graph initialization
 
         Args:
-            edges_gdf (gpd.GeoDataFrame): GeoDataFrame containing 
+            edges_gdf (gpd.GeoDataFrame): GeoDataFrame containing
                 LineString geometries representing edges.
             nodes_gdf (gpd.GeoDataFrame): GeodataFrame containing
                 Point geometries representing nodes.
@@ -112,16 +112,11 @@
 
         path_nodes = self.run_routing_algorithm(
             graph, origin_node, destination_node)
-<<<<<<< HEAD
+
         path_edges = self.extract_path_edges(path_nodes, graph)
-        print(f"Extracted {len(path_edges)} edges for final route")
-=======
-        path_edges = self.extract_path_edges(path_nodes)
-
         log.debug(
             f"Extracted {len(path_edges)} edges for final route", edge_count=len(path_edges))
 
->>>>>>> da316c9d
         return path_edges
 
     def init_route_specific(self):
@@ -180,12 +175,7 @@
         Returns:
             gpd.GeoDataFrame: GeoDataFrame containing the edges of the path
         """
-<<<<<<< HEAD
         name_to_idx = {vertice["name"]: vertice.index for vertice in graph.vs}
-=======
-        name_to_idx = {vertice["name"]: vertice.index
-                       for vertice in self.igraph.vs}
->>>>>>> da316c9d
 
         edges_gdf_rows = []
 
