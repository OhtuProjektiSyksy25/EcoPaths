import pytest
import geopandas as gpd
from shapely.geometry import LineString, Point
from src.services.route_service import RouteService, RouteServiceFactory


class DummyRedisService:
    @staticmethod
    def prune_found_ids(tile_ids, redis):
        return [t for t in tile_ids if t.endswith("2")]

    @staticmethod
    def get_gdf_by_list_of_keys(tile_ids, redis, area_config):
        gdf = gpd.GeoDataFrame({
            "edge_id": [1] * len(tile_ids),
            "geometry": [LineString([(0, 0), (1, 1)])] * len(tile_ids),
            "tile_id": tile_ids,
            "length_m": [10] * len(tile_ids),
            "from_node": [1] * len(tile_ids),
            "to_node": [2] * len(tile_ids),
            "aqi": [25.0] * len(tile_ids),
        }, crs="EPSG:25833")
        return gdf, []

    @staticmethod
    def save_gdf(gdf, redis, area):
        return True


def dummy_get_enriched_tiles(self, tile_ids, network_type="walking"):
    gdf = gpd.GeoDataFrame({
        "edge_id": [1, 2],
        "geometry": [
            LineString([(0, 0), (1, 1)]),
            LineString([(1, 1), (2, 2)])
        ],
        "tile_id": ["t101", "t102"],
        "length_m": [10, 10],
        "from_node": [1, 2],
        "to_node": [2, 3],
        "aqi": [20.0, 40.0],
    }, crs="EPSG:25833")
    return gdf



@pytest.fixture
def route_service(monkeypatch):
    monkeypatch.setattr(
        "src.services.route_service.RedisService", DummyRedisService)
    monkeypatch.setattr(
        "src.services.route_service.EdgeEnricher.get_enriched_tiles", dummy_get_enriched_tiles)
    monkeypatch.setattr("src.services.route_service.DatabaseClient.get_tile_ids_by_buffer",
                        lambda self, area, buffer: ["t101", "t102"])
    return RouteService("testarea")


@pytest.fixture
def origin_destination():
    origin = gpd.GeoDataFrame(geometry=[Point(0, 0)], crs="EPSG:25833")
    destination = gpd.GeoDataFrame(geometry=[Point(2, 2)], crs="EPSG:25833")
    return origin, destination


def test_factory_creates_service_and_config():
    service, config = RouteServiceFactory.from_area("testarea")
    assert isinstance(service, RouteService)
    assert config.area == "testarea"


def test_create_buffer_returns_polygon(route_service, origin_destination):
    origin, destination = origin_destination
    buffer = route_service._create_buffer(origin, destination, buffer_m=100)
    assert buffer.geom_type == "Polygon"
    assert buffer.area > 0


def test_get_tile_edges_returns_expected_data(route_service):
    tile_ids = ["t101", "t102", "t103"]
    result = route_service._get_tile_edges(tile_ids)
    assert isinstance(result, gpd.GeoDataFrame)
    assert not result.empty
    assert "aqi" in result.columns
    assert all(tid in tile_ids for tid in result["tile_id"])
    assert result.crs.to_string() == "EPSG:25833"


def test_prune_and_fetch_combines_correctly(monkeypatch, route_service):
    monkeypatch.setattr(DummyRedisService, "prune_found_ids",
                        staticmethod(lambda ids, r: ["t102", "t103"]))
    tile_ids = ["t101", "t102", "t103"]
    edges = route_service._get_tile_edges(tile_ids)
    assert not edges.empty
    assert set(edges["tile_id"]).issubset(set(tile_ids))


def test_save_to_redis_is_triggered(monkeypatch, route_service):
    called = {}

    def fake_save_gdf(gdf, redis, area):
        called["was_called"] = True
        return True

    monkeypatch.setattr(DummyRedisService, "prune_found_ids",
                        staticmethod(lambda ids, r: ids))
    monkeypatch.setattr(DummyRedisService, "save_gdf",
                        staticmethod(fake_save_gdf))

    _ = route_service._get_tile_edges(["t104", "t106"])
    assert called.get("was_called", False)


def test_compute_routes_returns_all_modes(route_service, origin_destination):
    origin, destination = origin_destination
    edges = gpd.GeoDataFrame({

        "geometry": [LineString([(0, 0), (1, 1)]), LineString([(1, 1), (2, 2)])],
        "edge_id": [1, 2],
        "length_m": [100, 150],
        "aqi": [20, 40],
        "tile_id": ["t101", "t102"]
    }, crs="EPSG:25833")

    result = route_service._compute_routes(edges, origin, destination)
    assert "routes" in result and "summaries" in result
    for mode in ["fastest", "best_aq", "balanced"]:
        assert mode in result["routes"]

<<<<<<< HEAD

def test_get_tile_edges_with_existing_tiles(monkeypatch):
    monkeypatch.setattr(
        "src.services.route_service.RedisService", DummyRedisService)
    monkeypatch.setattr(DummyRedisService, "prune_found_ids",
                        lambda tiles, redis: [103, 104])
    service = RouteService("berlin")
    tile_ids = [101, 102, 103, 104]
    edges = service._get_tile_edges(tile_ids)
    assert isinstance(edges, gpd.GeoDataFrame)
    assert not edges.empty
    assert "edge_id" in edges.columns


def test_compute_routes_single_edge(route_service):
=======

def test_compute_routes_single_edge(route_service, origin_destination):
    origin, destination = origin_destination
>>>>>>> b46a6be5
    edge = gpd.GeoDataFrame({
        "geometry": [LineString([(0, 0), (1, 1)])],
        "edge_id": [1],
        "length_m": [100],
        "aqi": [20],
        "tile_id": ["t101"]
    }, crs="EPSG:25833")

    result = route_service._compute_routes(edge, origin, destination)
    assert "routes" in result and "summaries" in result


def test_get_route_returns_expected_structure(monkeypatch, route_service, origin_destination):
    origin, destination = origin_destination

    monkeypatch.setattr(route_service, "_get_tile_edges", lambda ids: gpd.GeoDataFrame({
        "geometry": [LineString([(0, 0), (1, 1)]), LineString([(1, 1), (2, 2)])],
        "edge_id": [1, 2],
        "length_m": [100, 150],
        "aqi": [20, 40],
        "tile_id": ["t101", "t102"]
    }, crs="EPSG:25833"))

    result = route_service.get_route(origin, destination)
    assert "routes" in result and "summaries" in result
    for mode in ["fastest", "best_aq", "balanced"]:
        assert mode in result["routes"]
        assert result["routes"][mode]["features"]<|MERGE_RESOLUTION|>--- conflicted
+++ resolved
@@ -126,27 +126,9 @@
     for mode in ["fastest", "best_aq", "balanced"]:
         assert mode in result["routes"]
 
-<<<<<<< HEAD
-
-def test_get_tile_edges_with_existing_tiles(monkeypatch):
-    monkeypatch.setattr(
-        "src.services.route_service.RedisService", DummyRedisService)
-    monkeypatch.setattr(DummyRedisService, "prune_found_ids",
-                        lambda tiles, redis: [103, 104])
-    service = RouteService("berlin")
-    tile_ids = [101, 102, 103, 104]
-    edges = service._get_tile_edges(tile_ids)
-    assert isinstance(edges, gpd.GeoDataFrame)
-    assert not edges.empty
-    assert "edge_id" in edges.columns
-
-
-def test_compute_routes_single_edge(route_service):
-=======
 
 def test_compute_routes_single_edge(route_service, origin_destination):
     origin, destination = origin_destination
->>>>>>> b46a6be5
     edge = gpd.GeoDataFrame({
         "geometry": [LineString([(0, 0), (1, 1)])],
         "edge_id": [1],
