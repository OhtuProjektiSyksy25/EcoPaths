import pytest
import geopandas as gpd
from shapely.geometry import LineString, Point
from src.services.route_service import RouteService, RouteServiceFactory
<<<<<<< HEAD
=======
from src.config import settings
from unittest.mock import patch
>>>>>>> 833da0fc



class DummyRedisService:
    @staticmethod
    def prune_found_ids(tile_ids, redis):
        return [t for t in tile_ids if t.endswith("2")]

    @staticmethod
    def get_gdf_by_list_of_keys(tile_ids, redis, area_config):
        gdf = gpd.GeoDataFrame({
            "edge_id": [1] * len(tile_ids),
            "geometry": [LineString([(0, 0), (1, 1)])] * len(tile_ids),
            "tile_id": tile_ids,
            "length_m": [10] * len(tile_ids),
            "from_node": [1] * len(tile_ids),
            "to_node": [2] * len(tile_ids),
            "aqi": [25.0] * len(tile_ids),
        }, crs="EPSG:25833")
        return gdf, []

    @staticmethod
<<<<<<< HEAD
    def save_gdf(gdf, redis, area):
        return True


=======
    def edge_enricher_to_redis_handler(tile_ids, redis, area):
        lines = [LineString([(3, 3), (4, 4)]), LineString([(4, 4), (5, 52)])]
        gdf = gpd.GeoDataFrame({
            "geometry": lines,
            "edge_id": ["e6", "e7"],
            "length_m": [100, 150],
            "aqi": [20, 40],
            "tile_id": [103, 104]
        }, crs="EPSG:25833")
        return gdf
    
    @staticmethod
    def save_gdf(gdf, redis, area):
        return True
    
>>>>>>> 833da0fc
def dummy_get_enriched_tiles(self, tile_ids, network_type="walking"):
    gdf = gpd.GeoDataFrame({
        "edge_id": [1, 2],
        "geometry": [
            LineString([(0, 0), (1, 1)]),
            LineString([(1, 1), (2, 2)])
        ],
        "tile_id": ["t101", "t102"],
        "length_m": [10, 10],
        "from_node": [1, 2],
        "to_node": [2, 3],
        "aqi": [20.0, 40.0],
    }, crs="EPSG:25833")
    return gdf
<<<<<<< HEAD

=======
>>>>>>> 833da0fc


@pytest.fixture
def route_service(monkeypatch):
    monkeypatch.setattr(
        "src.services.route_service.RedisService", DummyRedisService)
    monkeypatch.setattr(
        "src.services.route_service.EdgeEnricher.get_enriched_tiles", dummy_get_enriched_tiles)
<<<<<<< HEAD
    monkeypatch.setattr("src.services.route_service.DatabaseClient.get_tile_ids_by_buffer",
                        lambda self, area, buffer: ["t101", "t102"])
=======
>>>>>>> 833da0fc
    return RouteService("testarea")


@pytest.fixture
def origin_destination():
    origin = gpd.GeoDataFrame(geometry=[Point(0, 0)], crs="EPSG:25833")
    destination = gpd.GeoDataFrame(geometry=[Point(2, 2)], crs="EPSG:25833")
    return origin, destination


def test_factory_creates_service_and_config():
    service, config = RouteServiceFactory.from_area("testarea")
    assert isinstance(service, RouteService)
    assert config.area == "testarea"


def test_create_buffer_returns_polygon(route_service, origin_destination):
    origin, destination = origin_destination
    buffer = route_service._create_buffer(origin, destination, buffer_m=100)
    assert buffer.geom_type == "Polygon"
    assert buffer.area > 0


def test_get_tile_edges_returns_expected_data(route_service):
    tile_ids = ["t101", "t102", "t103"]
    result = route_service._get_tile_edges(tile_ids)
    assert isinstance(result, gpd.GeoDataFrame)
    assert not result.empty
    assert "aqi" in result.columns
    assert all(tid in tile_ids for tid in result["tile_id"])
    assert result.crs.to_string() == "EPSG:25833"


def test_prune_and_fetch_combines_correctly(monkeypatch, route_service):
    monkeypatch.setattr(DummyRedisService, "prune_found_ids",
                        staticmethod(lambda ids, r: ["t102", "t103"]))
    tile_ids = ["t101", "t102", "t103"]
    edges = route_service._get_tile_edges(tile_ids)
    assert not edges.empty
    assert set(edges["tile_id"]).issubset(set(tile_ids))


def test_save_to_redis_is_triggered(monkeypatch, route_service):
    called = {}

    def fake_save_gdf(gdf, redis, area):
        called["was_called"] = True
        return True

    monkeypatch.setattr(DummyRedisService, "prune_found_ids",
                        staticmethod(lambda ids, r: ids))
    monkeypatch.setattr(DummyRedisService, "save_gdf",
                        staticmethod(fake_save_gdf))

    _ = route_service._get_tile_edges(["t104", "t106"])
    assert called.get("was_called", False)


def test_compute_routes_returns_all_modes(route_service, origin_destination):
    origin, destination = origin_destination
    edges = gpd.GeoDataFrame({

        "geometry": [LineString([(0, 0), (1, 1)]), LineString([(1, 1), (2, 2)])],
        "edge_id": [1, 2],
        "length_m": [100, 150],
        "aqi": [20, 40],
        "tile_id": ["t101", "t102"]
    }, crs="EPSG:25833")

    result = route_service._compute_routes(edges, origin, destination)
    assert "routes" in result and "summaries" in result
    for mode in ["fastest", "best_aq", "balanced"]:
        assert mode in result["routes"]


<<<<<<< HEAD
def test_compute_routes_single_edge(route_service, origin_destination):
    origin, destination = origin_destination
=======
def test_get_tile_edges_no_existing_tiles(route_service):
    with (
        patch("src.services.route_service.RedisService.prune_found_ids", return_value=[]),
        patch("src.services.route_service.RedisService.save_gdf", return_value=True) as mock_save
    ):
        tile_ids = [101, 102, 103, 104]
        edges = route_service._get_tile_edges(tile_ids)

        assert isinstance(edges, gpd.GeoDataFrame)
        assert not edges.empty
        assert "edge_id" in edges.columns
        assert mock_save.call_count == 0


def test_get_tile_edges_with_existing_tiles(route_service):
    with (
        patch("src.services.route_service.RedisService.prune_found_ids", return_value=[101]),
        patch("src.services.route_service.RedisService.save_gdf", return_value=True) as mock_save
    ):
        tile_ids = [101, 102, 103, 104]
        edges = route_service._get_tile_edges(tile_ids)
        assert isinstance(edges, gpd.GeoDataFrame)
        assert not edges.empty
        assert "edge_id" in edges.columns
        assert mock_save.call_count == 1

def test_compute_routes_single_edge(route_service):
>>>>>>> 833da0fc
    edge = gpd.GeoDataFrame({
        "geometry": [LineString([(0, 0), (1, 1)])],
        "edge_id": [1],
        "length_m": [100],
        "aqi": [20],
        "tile_id": ["t101"]
    }, crs="EPSG:25833")

    result = route_service._compute_routes(edge, origin, destination)
    assert "routes" in result and "summaries" in result


def test_get_route_returns_expected_structure(monkeypatch, route_service, origin_destination):
    origin, destination = origin_destination

    monkeypatch.setattr(route_service, "_get_tile_edges", lambda ids: gpd.GeoDataFrame({
        "geometry": [LineString([(0, 0), (1, 1)]), LineString([(1, 1), (2, 2)])],
        "edge_id": [1, 2],
        "length_m": [100, 150],
        "aqi": [20, 40],
        "tile_id": ["t101", "t102"]
    }, crs="EPSG:25833"))

    result = route_service.get_route(origin, destination)
    assert "routes" in result and "summaries" in result
    for mode in ["fastest", "best_aq", "balanced"]:
        assert mode in result["routes"]
        assert result["routes"][mode]["features"]<|MERGE_RESOLUTION|>--- conflicted
+++ resolved
@@ -2,12 +2,6 @@
 import geopandas as gpd
 from shapely.geometry import LineString, Point
 from src.services.route_service import RouteService, RouteServiceFactory
-<<<<<<< HEAD
-=======
-from src.config import settings
-from unittest.mock import patch
->>>>>>> 833da0fc
-
 
 
 class DummyRedisService:
@@ -29,28 +23,10 @@
         return gdf, []
 
     @staticmethod
-<<<<<<< HEAD
     def save_gdf(gdf, redis, area):
         return True
 
 
-=======
-    def edge_enricher_to_redis_handler(tile_ids, redis, area):
-        lines = [LineString([(3, 3), (4, 4)]), LineString([(4, 4), (5, 52)])]
-        gdf = gpd.GeoDataFrame({
-            "geometry": lines,
-            "edge_id": ["e6", "e7"],
-            "length_m": [100, 150],
-            "aqi": [20, 40],
-            "tile_id": [103, 104]
-        }, crs="EPSG:25833")
-        return gdf
-    
-    @staticmethod
-    def save_gdf(gdf, redis, area):
-        return True
-    
->>>>>>> 833da0fc
 def dummy_get_enriched_tiles(self, tile_ids, network_type="walking"):
     gdf = gpd.GeoDataFrame({
         "edge_id": [1, 2],
@@ -65,10 +41,6 @@
         "aqi": [20.0, 40.0],
     }, crs="EPSG:25833")
     return gdf
-<<<<<<< HEAD
-
-=======
->>>>>>> 833da0fc
 
 
 @pytest.fixture
@@ -77,11 +49,8 @@
         "src.services.route_service.RedisService", DummyRedisService)
     monkeypatch.setattr(
         "src.services.route_service.EdgeEnricher.get_enriched_tiles", dummy_get_enriched_tiles)
-<<<<<<< HEAD
     monkeypatch.setattr("src.services.route_service.DatabaseClient.get_tile_ids_by_buffer",
                         lambda self, area, buffer: ["t101", "t102"])
-=======
->>>>>>> 833da0fc
     return RouteService("testarea")
 
 
@@ -157,38 +126,8 @@
         assert mode in result["routes"]
 
 
-<<<<<<< HEAD
 def test_compute_routes_single_edge(route_service, origin_destination):
     origin, destination = origin_destination
-=======
-def test_get_tile_edges_no_existing_tiles(route_service):
-    with (
-        patch("src.services.route_service.RedisService.prune_found_ids", return_value=[]),
-        patch("src.services.route_service.RedisService.save_gdf", return_value=True) as mock_save
-    ):
-        tile_ids = [101, 102, 103, 104]
-        edges = route_service._get_tile_edges(tile_ids)
-
-        assert isinstance(edges, gpd.GeoDataFrame)
-        assert not edges.empty
-        assert "edge_id" in edges.columns
-        assert mock_save.call_count == 0
-
-
-def test_get_tile_edges_with_existing_tiles(route_service):
-    with (
-        patch("src.services.route_service.RedisService.prune_found_ids", return_value=[101]),
-        patch("src.services.route_service.RedisService.save_gdf", return_value=True) as mock_save
-    ):
-        tile_ids = [101, 102, 103, 104]
-        edges = route_service._get_tile_edges(tile_ids)
-        assert isinstance(edges, gpd.GeoDataFrame)
-        assert not edges.empty
-        assert "edge_id" in edges.columns
-        assert mock_save.call_count == 1
-
-def test_compute_routes_single_edge(route_service):
->>>>>>> 833da0fc
     edge = gpd.GeoDataFrame({
         "geometry": [LineString([(0, 0), (1, 1)])],
         "edge_id": [1],
