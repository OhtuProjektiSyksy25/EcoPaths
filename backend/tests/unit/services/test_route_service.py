--- conflicted
+++ resolved
@@ -42,10 +42,7 @@
         "from_node": [1, 2],
         "to_node": [2, 3],
         "aqi": [20.0, 40.0],
-<<<<<<< HEAD
-=======
         "normalized_aqi":[15.0, 42.0],
->>>>>>> 0f6feab3
         "pm2_5": [10.0, 12.0],
         "pm10": [20.0, 22.0]
     }, crs="EPSG:25833")
@@ -217,11 +214,8 @@
     simple_edges_gdf_2, simple_nodes_gdf
 ):
     origin, _ = origin_destination
-<<<<<<< HEAD
-=======
     simple_edges_gdf_2["tile_id"] = [
         "r1_c2", "r1_c2", "r1_c2", "r1_c3", "r1_c3", "r1_c3"]
->>>>>>> 0f6feab3
 
     monkeypatch.setattr(route_service, "_get_tile_edges",
                         lambda tile_ids: simple_edges_gdf_2.copy())
