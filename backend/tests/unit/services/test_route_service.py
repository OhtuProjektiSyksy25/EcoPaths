--- conflicted
+++ resolved
@@ -3,10 +3,6 @@
 from shapely.geometry import LineString, Point
 from src.services.route_service import RouteService, RouteServiceFactory
 
-<<<<<<< HEAD
-
-=======
->>>>>>> 693c17c0
 
 class DummyRedisService:
     @staticmethod
