import pytest
import geopandas as gpd
import pandas as pd
from shapely.geometry import LineString, Point
from src.services.route_service import RouteService, RouteServiceFactory


class DummyRedisService:
    @staticmethod
    def prune_found_ids(tile_ids, redis, area_config):
        return [t for t in tile_ids if t.endswith("2")]

    @staticmethod
    def get_gdf_by_list_of_keys(tile_ids, redis, area_config):
        gdf = gpd.GeoDataFrame({
            "edge_id": [1] * len(tile_ids),
            "geometry": [LineString([(0, 0), (1, 1)])] * len(tile_ids),
            "tile_id": tile_ids,
            "length_m": [10] * len(tile_ids),
            "from_node": [1] * len(tile_ids),
            "to_node": [2] * len(tile_ids),
            "aqi": [25.0] * len(tile_ids),
        }, crs="EPSG:25833")
        return gdf, []

    @staticmethod
    def save_gdf(gdf, redis, area):
        return True


def dummy_get_enriched_tiles(self, tile_ids, network_type="walking"):
    gdf = gpd.GeoDataFrame({
        "edge_id": [1, 2],
        "geometry": [
            LineString([(0, 0), (1, 1)]),
            LineString([(1, 1), (2, 2)])
        ],
        "tile_id": ["t101", "t102"],
        "length_m": [10, 10],
        "from_node": [1, 2],
        "to_node": [2, 3],
        "aqi": [20.0, 40.0],
    }, crs="EPSG:25833")
    return gdf


@pytest.fixture
def route_service(monkeypatch):
    monkeypatch.setattr(
        "src.services.route_service.RedisService", DummyRedisService)
    monkeypatch.setattr(
        "src.services.route_service.EdgeEnricher.get_enriched_tiles", dummy_get_enriched_tiles)
    monkeypatch.setattr("src.services.route_service.DatabaseClient.get_tile_ids_by_buffer",
                        lambda self, area, buffer: ["t101", "t102"])
    return RouteService("testarea")


@pytest.fixture
def origin_destination():
    origin = gpd.GeoDataFrame(geometry=[Point(1, 1)], crs="EPSG:25833")
    destination = gpd.GeoDataFrame(geometry=[Point(5, 5)], crs="EPSG:25833")
    return origin, destination


@pytest.fixture
def simple_nodes_gdf():
    data = {
        "node_id": ["A", "B", "C", "D", "E", "F"],
        "tile_id": [1, 1, 1, 1, 1, 1],
        "geometry": [
            Point(0, 0),   # A
            Point(2, 2),   # B
            Point(4, 4),   # C
            Point(0, 2),   # D
            Point(2, 4),   # E
            Point(4, 0)    # F
        ]
    }

    return gpd.GeoDataFrame(data, crs="EPSG:25833")


@pytest.fixture
def simple_edges_gdf():
    data = {
        "edge_id": [1, 2, 3, 4, 5, 6],
        "from_node": ["A", "B", "D", "D", "E", "F"],
        "to_node": ["B", "C", "B", "E", "C", "C"],
        "length_m": [2.8, 2.8, 2.8, 2.8, 2.8, 4.0],  # approximate distances
        "normalized_aqi": [0.5, 0.2, 0.3, 0.4, 0.1, 0.6],
        "aqi": [20.0, 40.0, 30.0, 44.0, 50.0, 30.0],
        "geometry": [
            LineString([(0, 0), (2, 2)]),  # A->B
            LineString([(2, 2), (4, 4)]),  # B->C
            LineString([(0, 2), (2, 2)]),  # D->B
            LineString([(0, 2), (2, 4)]),  # D->E
            LineString([(2, 4), (4, 4)]),  # E->C
            LineString([(4, 0), (4, 4)])   # F->C
        ]
    }
    return gpd.GeoDataFrame(data, crs="EPSG:25833")


@pytest.fixture
def simple_edges_gdf_2():
    data = {
        "edge_id": ["t102", "t102", "t102", "t103", "t103", "t103"],
        "from_node": ["A", "B", "D", "D", "E", "F"],
        "to_node": ["B", "C", "B", "E", "C", "C"],
        "length_m": [2.8, 2.8, 2.8, 2.8, 2.8, 4.0],  # approximate distances
        "normalized_aqi": [0.5, 0.2, 0.3, 0.4, 0.1, 0.6],
        "aqi": [20.0, 40.0, 30.0, 44.0, 50.0, 30.0],
        "geometry": [
            LineString([(0, 0), (2, 2)]),  # A->B
            LineString([(2, 2), (4, 4)]),  # B->C
            LineString([(0, 2), (2, 2)]),  # D->B
            LineString([(0, 2), (2, 4)]),  # D->E
            LineString([(2, 4), (4, 4)]),  # E->C
            LineString([(4, 0), (4, 4)])   # F->C
        ]
    }
    return gpd.GeoDataFrame(data, crs="EPSG:25833")


def test_factory_creates_service_and_config():
    service, config = RouteServiceFactory.from_area("testarea")
    assert isinstance(service, RouteService)
    assert config.area == "testarea"


def test_create_buffer_returns_polygon(route_service, origin_destination):
    origin, destination = origin_destination
    buffer = route_service._create_buffer(origin, destination, buffer_m=100)
    assert buffer.geom_type == "Polygon"
    assert buffer.area > 0


def test_get_tile_edges_returns_expected_data(route_service):
    tile_ids = ["t101", "t102", "t103"]
    result = route_service._get_tile_edges(tile_ids)
    assert isinstance(result, gpd.GeoDataFrame)
    assert not result.empty
    assert "aqi" in result.columns
    assert all(tid in tile_ids for tid in result["tile_id"])
    assert result.crs.to_string() == "EPSG:25833"


def test_prune_and_fetch_combines_correctly(monkeypatch, route_service):
    monkeypatch.setattr(DummyRedisService, "prune_found_ids",
                        staticmethod(lambda ids, r, a: ["t102", "t103"]))
    tile_ids = ["t101", "t102", "t103"]
    edges = route_service._get_tile_edges(tile_ids)
    assert not edges.empty
    assert set(edges["tile_id"]).issubset(set(tile_ids))


def test_save_to_redis_is_triggered(monkeypatch, route_service):
    called = {}

    def fake_save_gdf(gdf, redis, area):
        called["was_called"] = True
        return True

    monkeypatch.setattr(DummyRedisService, "prune_found_ids",
                        staticmethod(lambda ids, r, a: ids))
    monkeypatch.setattr(DummyRedisService, "save_gdf",
                        staticmethod(fake_save_gdf))

    _ = route_service._get_tile_edges(["t104", "t106"])
    assert called.get("was_called", False)


def test_compute_routes_returns_all_modes(route_service, origin_destination, simple_edges_gdf, simple_nodes_gdf):
    origin, destination = origin_destination

    # call _compute_routes with Points
    result = route_service._compute_routes(
        simple_edges_gdf, simple_nodes_gdf, origin, destination)

    # check returned structure
    assert "routes" in result and "summaries" in result
    for mode in ["fastest", "best_aq", "balanced"]:
        assert mode in result["routes"]
        assert result["routes"][mode]["features"]  # ensure features exist


def test_compute_routes_single_edge(route_service, origin_destination, simple_edges_gdf, simple_nodes_gdf):
    origin, destination = origin_destination
    edge = gpd.GeoDataFrame({
        "geometry": [LineString([(0, 0), (1, 1)])],
        "edge_id": [1],
        "length_m": [100],
        "aqi": [20],
        "tile_id": ["t101"]
    }, crs="EPSG:25833")

    result = route_service._compute_routes(
        simple_edges_gdf, simple_nodes_gdf, origin, destination)
    assert "routes" in result and "summaries" in result


def test_get_route_returns_expected_structure(monkeypatch, route_service, origin_destination):
    origin, destination = origin_destination

    monkeypatch.setattr(route_service, "_get_tile_edges", lambda ids: gpd.GeoDataFrame({
        "edge_id": [1, 2, 3, 4, 5, 6],
        "from_node": ["A", "B", "D", "D", "E", "F"],
        "to_node": ["B", "C", "B", "E", "C", "C"],
        "length_m": [2.8, 2.8, 2.8, 2.8, 2.8, 4.0],  # approximate distances
        "normalized_aqi": [0.5, 0.2, 0.3, 0.4, 0.1, 0.6],
        "aqi": [20.0, 40.0, 30.0, 44.0, 50.0, 30.0],
        "geometry": [
            LineString([(0, 0), (2, 2)]),  # A->B
            LineString([(2, 2), (4, 4)]),  # B->C
            LineString([(0, 2), (2, 2)]),  # D->B
            LineString([(0, 2), (2, 4)]),  # D->E
            LineString([(2, 4), (4, 4)]),  # E->C
            LineString([(4, 0), (4, 4)])   # F->C
        ]
    }, crs="EPSG:25833"))
    monkeypatch.setattr(route_service, "_get_nodes_from_db", lambda ids: gpd.GeoDataFrame({
        "node_id": ["A", "B", "C", "D", "E", "F"],
        "tile_id": [1, 1, 1, 1, 1, 1],
        "geometry": [
            Point(0, 0),   # A
            Point(2, 2),   # B
            Point(4, 4),   # C
            Point(0, 2),   # D
            Point(2, 4),   # E
            Point(4, 0)    # F
        ]
    }, crs="EPSG:25833"))

    result = route_service.get_route(origin, destination)
    assert "routes" in result and "summaries" in result
    for mode in ["fastest", "best_aq", "balanced"]:
        assert mode in result["routes"]
        assert result["routes"][mode]["features"]


def test_get_round_trip_returns_valid_structure(monkeypatch, route_service, origin_destination,
                                                simple_edges_gdf_2, simple_nodes_gdf):
    origin, _ = origin_destination
    simple_edges_gdf_2["tile_id"] = [
        "t102", "t102", "t102", "t103", "t103", "t103"]

    monkeypatch.setattr(route_service, "_get_tile_edges",
                        lambda tile_ids: simple_edges_gdf_2)
    monkeypatch.setattr(route_service, "_get_nodes_from_db",
                        lambda tile_ids: simple_nodes_gdf)
    monkeypatch.setattr(route_service, "_get_outermost_tiles",
                        lambda tile_ids: tile_ids)

    def mock_forward(origin_gdf, edges, nodes, best_edges):
        return [
            {
                "destination": gpd.GeoDataFrame(geometry=[Point(1.3, 1.4)], crs="EPSG:25833"),
                "route": gpd.GeoDataFrame({
                    "geometry": [LineString([(0.1, 0.2), (1.3, 1.4)])],
                    "edge_id": [1]
                }, crs="EPSG:25833"),
                "summary": {"aq_average": 10},
                "epath_gdf_ids": [1]
            }
        ]

    monkeypatch.setattr(route_service, "get_round_trip_forward", mock_forward)

    def mock_back(destination, edges, nodes, first_path_data):
        combined_gdf = pd.concat([first_path_data["route"]], ignore_index=True)
        return {
            "routes": {"loop": {"type": "FeatureCollection", "features": []}},
            "summaries": {"loop": {"length_m": 10, "aq_average": 10}},
            "aqi_differences": None
        }

    monkeypatch.setattr(route_service, "get_round_trip_back", mock_back)

    result = route_service.get_round_trip(origin, distance=1000)

    assert "routes" in result
    assert "summaries" in result
    assert "loop" in result["routes"]
    assert "loop" in result["summaries"]
    assert isinstance(result["routes"]["loop"], dict)
    assert result["summaries"]["loop"]["length_m"] == 10
<<<<<<< HEAD
    assert result["summaries"]["loop"]["aq_average"] == 10
=======
    assert result["summaries"]["loop"]["aq_average"] == 10


def test_compute_balanced_route_only_returns_only_one_route(monkeypatch, route_service, origin_destination):
    origin, destination = origin_destination

    monkeypatch.setattr(route_service, "_get_tile_edges", lambda ids: gpd.GeoDataFrame({
        "edge_id": [1, 2, 3, 4, 5, 6],
        "from_node": ["A", "B", "D", "D", "E", "F"],
        "to_node": ["B", "C", "B", "E", "C", "C"],
        "length_m": [2.8, 2.8, 2.8, 2.8, 2.8, 4.0],  # approximate distances
        "normalized_aqi": [0.5, 0.2, 0.3, 0.4, 0.1, 0.6],
        "aqi": [20.0, 40.0, 30.0, 44.0, 50.0, 30.0],
        "geometry": [
            LineString([(0, 0), (2, 2)]),  # A->B
            LineString([(2, 2), (4, 4)]),  # B->C
            LineString([(0, 2), (2, 2)]),  # D->B
            LineString([(0, 2), (2, 4)]),  # D->E
            LineString([(2, 4), (4, 4)]),  # E->C
            LineString([(4, 0), (4, 4)])   # F->C
        ]
    }, crs="EPSG:25833"))
    monkeypatch.setattr(route_service, "_get_nodes_from_db", lambda ids: gpd.GeoDataFrame({
        "node_id": ["A", "B", "C", "D", "E", "F"],
        "tile_id": [1, 1, 1, 1, 1, 1],
        "geometry": [
            Point(0, 0),   # A
            Point(2, 2),   # B
            Point(4, 4),   # C
            Point(0, 2),   # D
            Point(2, 4),   # E
            Point(4, 0)    # F
        ]
    }, crs="EPSG:25833"))

    route_service.get_route(origin, destination)
    result = route_service.compute_balanced_route_only(0.1)
    assert isinstance(result, dict)
    assert isinstance(result["routes"], dict)
    assert result["routes"]["balanced"].get("type") == "FeatureCollection"
>>>>>>> 58ce270c
<|MERGE_RESOLUTION|>--- conflicted
+++ resolved
@@ -1,5 +1,6 @@
 import pytest
 import geopandas as gpd
+import pandas as pd
 import pandas as pd
 from shapely.geometry import LineString, Point
 from src.services.route_service import RouteService, RouteServiceFactory
@@ -284,9 +285,6 @@
     assert "loop" in result["summaries"]
     assert isinstance(result["routes"]["loop"], dict)
     assert result["summaries"]["loop"]["length_m"] == 10
-<<<<<<< HEAD
-    assert result["summaries"]["loop"]["aq_average"] == 10
-=======
     assert result["summaries"]["loop"]["aq_average"] == 10
 
 
@@ -326,5 +324,4 @@
     result = route_service.compute_balanced_route_only(0.1)
     assert isinstance(result, dict)
     assert isinstance(result["routes"], dict)
-    assert result["routes"]["balanced"].get("type") == "FeatureCollection"
->>>>>>> 58ce270c
+    assert result["routes"]["balanced"].get("type") == "FeatureCollection"