--- conflicted
+++ resolved
@@ -268,73 +268,6 @@
     assert test_photon_url == f"https://photon.komoot.io/api/?q={value}&limit=4&bbox={bbox_str}"
 
 
-<<<<<<< HEAD
-class TestAreaEndpoints:
-    """Tests for area selection endpoints."""
-
-    @pytest.mark.usefixtures("setup_mock_lifespan")
-    def test_get_areas_returns_areas_list(self):
-        """Test GET /api/areas returns list of available areas."""
-        response = client.get("/api/areas")
-
-        assert response.status_code == 200
-        data = response.json()
-
-        assert "areas" in data
-        assert isinstance(data["areas"], list)
-        assert len(data["areas"]) > 0
-
-        # Check first area has required structure
-        area = data["areas"][0]
-        assert "id" in area
-        assert "display_name" in area
-        assert "focus_point" in area
-        assert "zoom" in area
-
-    @pytest.mark.usefixtures("setup_mock_lifespan")
-    def test_select_area_valid(self):
-        """Test POST /api/select-area/{area_id} with valid area."""
-        response = client.post("/api/select-area/testarea")
-
-        assert response.status_code == 200
-        assert response.json() == "testarea"
-
-    @pytest.mark.usefixtures("setup_mock_lifespan")
-    def test_select_area_invalid_returns_404(self):
-        """Test POST /api/select-area/{area_id} with invalid area returns 404."""
-        response = client.post("/api/select-area/invalid_area")
-
-        assert response.status_code == 404
-        data = response.json()
-        assert "error" in data
-        assert "Area not found" in data["error"]
-
-    @pytest.mark.usefixtures("setup_mock_lifespan")
-    def test_select_area_case_insensitive(self):
-        """Test area selection converts to lowercase."""
-        response = client.post("/api/select-area/TESTAREA")
-
-        assert response.status_code == 200
-        assert response.json() == "testarea"
-
-    @pytest.mark.usefixtures("setup_mock_lifespan")
-    def test_select_area_exception_returns_500(self, monkeypatch):
-        """Test select_area handles exceptions with 500 error."""
-        def mock_from_area(*args, **kwargs):
-            raise Exception("Test error")
-
-        monkeypatch.setattr(
-            "src.main.RouteServiceFactory.from_area",
-            mock_from_area
-        )
-
-        response = client.post("/api/select-area/testarea")
-
-        assert response.status_code == 500
-        data = response.json()
-        assert "error" in data
-        assert "Failed to switch to testarea" in data["error"]
-=======
 @pytest.mark.usefixtures("setup_mock_lifespan")
 def test_get_area_config_returns_correct_data():
     """Test that get_area_config returns the correct area configuration."""
@@ -347,5 +280,4 @@
     assert data["area"] == "berlin"
     assert data["bbox"] == [13.30, 52.46, 13.51, 52.59]
     assert data["focus_point"] == [13.404954, 52.520008]
-    assert data["crs"] == "EPSG:25833"
->>>>>>> b46a6be5
+    assert data["crs"] == "EPSG:25833"