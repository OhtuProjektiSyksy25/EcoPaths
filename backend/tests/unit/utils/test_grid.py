import pytest
import geopandas as gpd
from src.config.settings import AreaConfig
from src.utils.grid import Grid


class TestGrid:
    @pytest.fixture
    def berlin_grid(self):
        """Create Berlin grid instance."""
        area_config = AreaConfig("berlin")
        return Grid(area_config)

    @pytest.fixture
    def berlin_config(self):
        return AreaConfig("berlin")

    def test_init(self, berlin_grid, berlin_config):
        """Test grid initialization with correct bbox from settings.py."""
        assert berlin_grid.tile_size_m == 500
        assert berlin_grid.origin_lon == berlin_config.bbox[0]
        assert berlin_grid.origin_lat == berlin_config.bbox[1]
        assert berlin_grid.max_lon == berlin_config.bbox[2]
        assert berlin_grid.max_lat == berlin_config.bbox[3]

    def test_create_grid(self, berlin_grid, berlin_config):
<<<<<<< HEAD
        """Test grid can be loaded/created."""
=======
        """Test grid creation for Berlin."""
>>>>>>> 0baad056
        grid_gdf = berlin_grid.create_grid()

        assert grid_gdf is not None
        assert len(grid_gdf) > 0

        # Check expected columns
<<<<<<< HEAD
        expected_columns = {"tile_id", "row", "col", "geometry", "center_lon", "center_lat"}
        missing = expected_columns - set(grid_gdf.columns)
        assert not missing, f"Missing columns: {missing}"

        # Check CRS is set
        assert grid_gdf.crs is not None
=======
        expected_columns = {"tile_id", "row", "col",
                            "geometry", "center_lon", "center_lat"}
        missing = expected_columns - set(grid_gdf.columns)
        assert not missing, f"Missing columns: {missing}"

        assert grid_gdf.crs is not None, "Grid CRS is missing"
>>>>>>> 0baad056

    def test_tile_id_parsing(self, berlin_grid):
        """Test internal tile ID parsing."""
        row, col = berlin_grid.parse_tile_id("r66_c70")
        assert row == 66
        assert col == 70

    def test_tile_contains_coordinates(self, berlin_grid, berlin_config):
        """Test that coordinates are in correct tiles."""
        center_lon = (berlin_config.bbox[0] + berlin_config.bbox[2]) / 2
        center_lat = (berlin_config.bbox[1] + berlin_config.bbox[3]) / 2

        tile_id_center = berlin_grid.get_tile_id(center_lon, center_lat)

        tile_id_origin = berlin_grid.get_tile_id(
            berlin_config.bbox[0],
            berlin_config.bbox[1]
        )

        # center and origin should be different tiles
        assert tile_id_center != tile_id_origin

    def test_get_tile_id_for_coordinate(self, berlin_grid, berlin_config):
        """Test getting tile ID for specific coordinates."""

        tile_id_origin = berlin_grid.get_tile_id(
            berlin_config.bbox[0],
            berlin_config.bbox[1]
        )

        # Check format is valid
        assert tile_id_origin.startswith('r')
        assert '_c' in tile_id_origin

        # Parse to verify it's a valid tile ID
        row, col = berlin_grid.parse_tile_id(tile_id_origin)
        assert row >= 0
        assert col >= 0

        # max coordinate (opposite corner)
        tile_id_max = berlin_grid.get_tile_id(
            berlin_config.bbox[2],
            berlin_config.bbox[3]
        )

        # Check format is valid
        assert tile_id_max.startswith('r')
        assert '_c' in tile_id_max

        # Max corner should be in different tile than origin
        assert tile_id_max != tile_id_origin

        # Max corner should have higher row/col numbers
        max_row, max_col = berlin_grid.parse_tile_id(tile_id_max)
        assert max_row > row  # Max should be in higher row
        assert max_col > col  # Max should be in higher col

    def test_get_tile_id_outside_area(self, berlin_grid, berlin_config):
        """Test that coordinates outside bbox raise error."""
        with pytest.raises(ValueError, match="not in grid bounds"):
            berlin_grid.get_tile_id(
                berlin_config.bbox[0] - 0.1,  # outside west
                berlin_config.bbox[1] - 0.1   # outside south
            )<|MERGE_RESOLUTION|>--- conflicted
+++ resolved
@@ -24,32 +24,19 @@
         assert berlin_grid.max_lat == berlin_config.bbox[3]
 
     def test_create_grid(self, berlin_grid, berlin_config):
-<<<<<<< HEAD
         """Test grid can be loaded/created."""
-=======
-        """Test grid creation for Berlin."""
->>>>>>> 0baad056
         grid_gdf = berlin_grid.create_grid()
 
         assert grid_gdf is not None
         assert len(grid_gdf) > 0
 
         # Check expected columns
-<<<<<<< HEAD
-        expected_columns = {"tile_id", "row", "col", "geometry", "center_lon", "center_lat"}
-        missing = expected_columns - set(grid_gdf.columns)
-        assert not missing, f"Missing columns: {missing}"
-
-        # Check CRS is set
-        assert grid_gdf.crs is not None
-=======
         expected_columns = {"tile_id", "row", "col",
                             "geometry", "center_lon", "center_lat"}
         missing = expected_columns - set(grid_gdf.columns)
         assert not missing, f"Missing columns: {missing}"
 
         assert grid_gdf.crs is not None, "Grid CRS is missing"
->>>>>>> 0baad056
 
     def test_tile_id_parsing(self, berlin_grid):
         """Test internal tile ID parsing."""
