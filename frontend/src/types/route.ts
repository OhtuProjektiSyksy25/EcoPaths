/**
 * Represents a user-selected location, including full address, coordinates,
 * and optionally the city name.
 */
export interface LockedLocation {
  full_address: string;
  geometry: {
    coordinates: [number, number];
  };
  city?: string;
}

/**
 * Properties attached to a single route feature.
 * Includes optional route type and any additional metadata.
 */
export interface RouteFeatureProperties {
  route_type?: 'fastest' | 'best_aq' | 'balanced';
<<<<<<< HEAD
  [key: string]: any; // allow extra metadata
=======
  [key: string]: string | number | boolean | Array<string | number | boolean> | undefined; // allow extra metadata
>>>>>>> 5ba6f09b
}

/**
 * A single GeoJSON Feature representing a segment or part of a route.
 */
export type GeoJSONCoordinates =
  | [number, number] // Point
  | Array<[number, number]> // LineString
  | Array<Array<[number, number]>>; // Polygon

export interface RouteFeature {
  type: 'Feature';
  geometry: {
    type: 'Point' | 'LineString' | 'Polygon';
    coordinates: GeoJSONCoordinates;
  };
  properties?: RouteFeatureProperties;
}

/**
 * A GeoJSON FeatureCollection representing a complete route.
 */
export interface RouteGeoJSON {
  type: 'FeatureCollection';
  features: RouteFeature[];
}

/**
 * Return type for the `useRoute` hook.
 * Contains route GeoJSON, loading state, error message, and optional route summaries.
 */
export interface UseRouteResult {
  routes: Record<string, RouteGeoJSON> | null;
  summaries: Record<string, RouteSummary> | null;
  loading: boolean;
  error: string | null;
}

/**
 * Summary information for a route, e.g., length, estimated travel time, and average air quality.
 */
export interface RouteSummary {
  total_length: number;
  time_estimate: string;
  aq_average: number;
}

/**
 * AQI comparison data between two routes.
 */
export interface AqiComparison {
  aqi_difference: number | null;
  percentage_difference: number | null;
  comparison_text: string;
}<|MERGE_RESOLUTION|>--- conflicted
+++ resolved
@@ -16,11 +16,7 @@
  */
 export interface RouteFeatureProperties {
   route_type?: 'fastest' | 'best_aq' | 'balanced';
-<<<<<<< HEAD
-  [key: string]: any; // allow extra metadata
-=======
   [key: string]: string | number | boolean | Array<string | number | boolean> | undefined; // allow extra metadata
->>>>>>> 5ba6f09b
 }
 
 /**
