--- conflicted
+++ resolved
@@ -49,24 +49,18 @@
       let balancedRouteBool: boolean
       if (isInitialLoadRef.current) {
         setLoading(true);
-<<<<<<< HEAD
         balancedRouteBool = false
-=======
         setRoutes(null);
         setSummaries(null);
->>>>>>> c90d6017
         isInitialLoadRef.current = false;
       } else if (isWeightChange) {
         balancedRouteBool = true
         setBalancedLoading(true);
       } else {
         setLoading(true);
-<<<<<<< HEAD
         balancedRouteBool = false
-=======
         setRoutes(null);
         setSummaries(null);
->>>>>>> c90d6017
       }
       
       setError(null);
