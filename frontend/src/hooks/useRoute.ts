import { useState, useEffect, useRef } from 'react';
<<<<<<< HEAD
import { LockedLocation, RouteGeoJSON, RouteSummary, AqiComparison } from '../types/route';
import { normalizeCoords } from '../utils/coordsNormalizer';
=======
import {
  LockedLocation,
  RouteGeoJSON,
  RouteSummary,
  AqiComparison,
  RouteMode,
} from '../types/route';
>>>>>>> b6831b26

interface UseRouteReturn {
  routes: Record<string, RouteGeoJSON> | null;
  summaries: Record<string, RouteSummary> | null;
  aqiDifferences: Record<string, Record<string, AqiComparison>> | null;
  loading: boolean;
  balancedLoading: boolean;
  error: string | null;
}

/**
 * Custom hook to fetch route data from the backend API.
 *
 * @param fromLocked - The starting location
 * @param toLocked - The destination location
 * @param balancedWeight - Weight for balanced route (0 = fastest, 1 = best AQ)
 * @returns Object containing routes, summaries, AQI comparisons, loading states, and error
 */
export const useRoute = (
  fromLocked: LockedLocation | null,
  toLocked: LockedLocation | null,
  balancedWeight: number,
  routeMode: RouteMode,
): UseRouteReturn => {
  const [routes, setRoutes] = useState<Record<string, RouteGeoJSON> | null>(null);
  const [summaries, setSummaries] = useState<Record<string, RouteSummary> | null>(null);
  const [aqiDifferences, setAqiDifferences] = useState<Record<
    string,
    Record<string, AqiComparison>
  > | null>(null);
  const [loading, setLoading] = useState(false);
  const [balancedLoading, setBalancedLoading] = useState(false);
  const [error, setError] = useState<string | null>(null);

  // Track if this is the initial load or a weight change
  const isInitialLoadRef = useRef(true);
  const prevWeightRef = useRef(balancedWeight);

  useEffect(() => {
    if (!fromLocked || !toLocked) {
      setRoutes(null);
      setSummaries(null);
      setAqiDifferences(null);
      setError(null);
      isInitialLoadRef.current = true;
      return;
    }

    const fetchRoute = async (): Promise<void> => {
      // Determine if this is just a weight change (not location change)
      const isWeightChange = !isInitialLoadRef.current && prevWeightRef.current !== balancedWeight;

      if (isInitialLoadRef.current) {
        setLoading(true);
        setRoutes(null);
        setSummaries(null);
        setAqiDifferences(null);
        isInitialLoadRef.current = false;
      } else if (isWeightChange) {
        setBalancedLoading(true);
      } else {
        setLoading(true);
        setRoutes(null);
        setSummaries(null);
        setAqiDifferences(null);
      }

      setError(null);
      prevWeightRef.current = balancedWeight;
      // validate and normalize coordinates before sending request

      const normalizedFrom = normalizeCoords(fromLocked?.geometry);
      const normalizedTo = normalizeCoords(toLocked?.geometry);

      if (!normalizedFrom || !normalizedTo) {
        const msg = 'Invalid start or end geometry - cannot request route';
        console.warn(msg, { from: fromLocked?.geometry, to: toLocked?.geometry });
        setError(msg);
        setLoading(false);
        setBalancedLoading(false);
        return;
      }

      try {
        const response = await fetch(`${process.env.REACT_APP_API_URL}/api/getroute`, {
          method: 'POST',
          headers: {
            'Content-Type': 'application/json',
          },
          body: JSON.stringify({
            type: 'FeatureCollection',
            features: [
              {
                type: 'Feature',
                properties: { role: 'start' },
                geometry: normalizedFrom,
              },
              {
                type: 'Feature',
                properties: { role: 'end' },
                geometry: normalizedTo,
              },
            ],
            balanced_weight: balancedWeight,
            mode: routeMode,
          }),
        });
        if (!response.ok) {
          // Attempt to include server message if available
          let bodyText = '';
          try {
            const json = await response.json();
            bodyText = json && json.error ? ` - ${json.error}` : ` - ${JSON.stringify(json)}`;
          } catch (_e) {
            bodyText = ` - status ${response.status}`;
          }
          throw new Error(`Server error: ${response.status}${bodyText}`);
        }

        const data = await response.json();

        if (isWeightChange) {
          // Only update balanced route, summary, and recalculate AQI differences
          setRoutes((prev) => (prev ? { ...prev, balanced: data.routes.balanced } : data.routes));
          setSummaries((prev) =>
            prev ? { ...prev, balanced: data.summaries.balanced } : data.summaries,
          );
          setAqiDifferences((prev) =>
            prev ? { ...prev, balanced: data.aqi_differences.balanced } : data.aqi_differences,
          );
        } else {
          // Update all routes
          setRoutes(data.routes);
          setSummaries(data.summaries);
          setAqiDifferences(data.aqi_differences);
        }
      } catch (err) {
        console.error('Error fetching route:', err);
        setError(err instanceof Error ? err.message : 'Failed to fetch route');
        if (!isWeightChange) {
          setRoutes(null);
          setSummaries(null);
          setAqiDifferences(null);
        }
      } finally {
        setLoading(false);
        setBalancedLoading(false);
      }
    };

    fetchRoute();
  }, [fromLocked, toLocked, balancedWeight, routeMode]);

  return { routes, summaries, aqiDifferences, loading, balancedLoading, error };
};<|MERGE_RESOLUTION|>--- conflicted
+++ resolved
@@ -1,8 +1,4 @@
 import { useState, useEffect, useRef } from 'react';
-<<<<<<< HEAD
-import { LockedLocation, RouteGeoJSON, RouteSummary, AqiComparison } from '../types/route';
-import { normalizeCoords } from '../utils/coordsNormalizer';
-=======
 import {
   LockedLocation,
   RouteGeoJSON,
@@ -10,7 +6,7 @@
   AqiComparison,
   RouteMode,
 } from '../types/route';
->>>>>>> b6831b26
+import { normalizeCoords } from '../utils/coordsNormalizer';
 
 interface UseRouteReturn {
   routes: Record<string, RouteGeoJSON> | null;
