--- conflicted
+++ resolved
@@ -50,11 +50,7 @@
     const fetchRoute = async (): Promise<void> => {
       // Determine if this is just a weight change (not location change)
       const isWeightChange = !isInitialLoadRef.current && prevWeightRef.current !== balancedWeight;
-<<<<<<< HEAD
       let balancedRouteBool: boolean
-=======
-
->>>>>>> 5ba6f09b
       if (isInitialLoadRef.current) {
         setLoading(true);
         balancedRouteBool = false
