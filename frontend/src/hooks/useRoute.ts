--- conflicted
+++ resolved
@@ -28,11 +28,7 @@
   fromLocked: LockedLocation | null,
   toLocked: LockedLocation | null,
   balancedWeight: number,
-<<<<<<< HEAD
-  roundTripBool: boolean
-=======
   routeMode: RouteMode,
->>>>>>> b6831b26
 ): UseRouteReturn => {
   const [routes, setRoutes] = useState<Record<string, RouteGeoJSON> | null>(null);
   const [summaries, setSummaries] = useState<Record<string, RouteSummary> | null>(null);
@@ -61,11 +57,7 @@
     const fetchRoute = async (): Promise<void> => {
       // Determine if this is just a weight change (not location change)
       const isWeightChange = !isInitialLoadRef.current && prevWeightRef.current !== balancedWeight;
-<<<<<<< HEAD
-      let balancedRouteBool: boolean
-=======
 
->>>>>>> b6831b26
       if (isInitialLoadRef.current) {
         setLoading(true);
         balancedRouteBool = false
@@ -108,12 +100,7 @@
               },
             ],
             balanced_weight: balancedWeight,
-<<<<<<< HEAD
-            balanced_route: balancedRouteBool,
-            roundTripBool: roundTripBool
-=======
             mode: routeMode,
->>>>>>> b6831b26
           }),
         });
 
@@ -122,16 +109,6 @@
         }
 
         const data = await response.json();
-<<<<<<< HEAD
-        if (roundTripBool) {
-          setRoutes(data.routes);
-          setSummaries(data.summaries);
-        }
-        else if (isWeightChange) {
-          // Only update balanced route and summary
-          setRoutes(prev => prev ? { ...prev, balanced: data.routes.balanced } : data.routes);
-          setSummaries(prev => prev ? { ...prev, balanced: data.summaries.balanced } : data.summaries);
-=======
 
         if (isWeightChange) {
           // Only update balanced route, summary, and recalculate AQI differences
@@ -142,7 +119,6 @@
           setAqiDifferences((prev) =>
             prev ? { ...prev, balanced: data.aqi_differences.balanced } : data.aqi_differences,
           );
->>>>>>> b6831b26
         } else {
           // Update all routes
           setRoutes(data.routes);
