--- conflicted
+++ resolved
@@ -26,11 +26,7 @@
   '#8F3F97', // Very unhealthy
   301,
   '#7E0023', // Hazardous
-<<<<<<< HEAD
-] as any;
-=======
 ] as mapboxgl.Expression;
->>>>>>> 5ba6f09b
 
 /**
  * Removes a layer and source if they exist
@@ -47,19 +43,12 @@
   map: mapboxgl.Map | null,
   routes: RoutesRecord | null,
   showAQIColors: boolean,
-<<<<<<< HEAD
-  selectedRoute: string | null = null
-) {
-  useEffect(() => {
-    if (!map || !routes) return;
-=======
   selectedRoute: string | null = null,
 ): void {
   useEffect((): (() => void) => {
     if (!map || !routes) {
       return () => undefined;
     }
->>>>>>> 5ba6f09b
 
     Object.keys(ROUTE_COLORS).forEach((mode) => {
       removeLayerIfExists(map, `route-${mode}`);
@@ -156,13 +145,9 @@
     }
 
     /* Cleanup */
-<<<<<<< HEAD
-    return () => {
-=======
     return (): void => {
       if (!map) return;
 
->>>>>>> 5ba6f09b
       Object.keys(ROUTE_COLORS).forEach((mode) => {
         removeLayerIfExists(map, `route-${mode}`);
         removeLayerIfExists(map, `route-${mode}-halo`);
