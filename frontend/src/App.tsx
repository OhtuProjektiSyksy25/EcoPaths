--- conflicted
+++ resolved
@@ -21,14 +21,6 @@
  *
  * @returns JSX.Element representing the full application layout
  */
-function App(): JSX.Element {
-  const [fromLocked, setFromLocked] = useState<LockedLocation | null>(null);
-  const [toLocked, setToLocked] = useState<LockedLocation | null>(null);
-
-  const { route, loading, error } = useRoute(fromLocked, toLocked);
-
-
-<<<<<<< HEAD
 function App(): JSX.Element {
     const [fromLocked, setFromLocked] = useState<any>([])
     const [toLocked, setToLocked] = useState<any>([])
@@ -58,10 +50,7 @@
     },[fromLocked, toLocked])
 
 
-  return (
-=======
  return (
->>>>>>> 7615f3b1
     <div className="App">
 
       <header className="header">
