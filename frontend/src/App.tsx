--- conflicted
+++ resolved
@@ -43,11 +43,7 @@
   const { routes, summaries, aqiDifferences, loading, balancedLoading, error } = useRoute(
     fromLocked,
     toLocked,
-<<<<<<< HEAD
-    balancedWeight
-=======
     balancedWeight,
->>>>>>> 5ba6f09b
   );
 
   // Handle area selection
@@ -73,20 +69,12 @@
   };
 
   // Handle route selection
-<<<<<<< HEAD
   const handleRouteSelect = (route: string) => {
-=======
-  const handleRouteSelect = (route: string): void => {
->>>>>>> 5ba6f09b
     setSelectedRoute(route === selectedRoute ? null : route);
   };
 
   return (
-<<<<<<< HEAD
-    <div className="App">
-=======
     <div className='App'>
->>>>>>> 5ba6f09b
       {showAreaSelector && <AreaSelector onAreaSelect={handleAreaSelect} />}
 
       <header className='header'>
@@ -108,8 +96,7 @@
         )}
       </header>
 
-<<<<<<< HEAD
-      <main className="main-container">
+      <main className='main-container'>
         {!showAreaSelector && selectedArea && (
           <SideBar
             onFromSelect={setFromLocked}
@@ -128,39 +115,13 @@
             onRouteSelect={handleRouteSelect}
           >
             {(loading || error) && (
-              <div className="route-loading-message">
+              <div className='route-loading-message'>
                 {loading && <p>Loading routes...</p>}
-                {error && <p className="error">{error}</p>}
+                {error && <p className='error'>{error}</p>}
               </div>
             )}
           </SideBar>
         )}
-=======
-      <main className='main-container'>
-        <SideBar
-          onFromSelect={setFromLocked}
-          onToSelect={setToLocked}
-          summaries={summaries}
-          aqiDifferences={aqiDifferences}
-          showAQIColors={showAQIColors}
-          setShowAQIColors={setShowAQIColors}
-          selectedArea={selectedArea}
-          onErrorChange={setLocationError}
-          balancedWeight={balancedWeight}
-          setBalancedWeight={setBalancedWeight}
-          loading={loading}
-          balancedLoading={balancedLoading}
-          selectedRoute={selectedRoute}
-          onRouteSelect={handleRouteSelect}
-        >
-          {(loading || error) && (
-            <div className='route-loading-message'>
-              {loading && <p>Loading routes...</p>}
-              {error && <p className='error'>{error}</p>}
-            </div>
-          )}
-        </SideBar>
->>>>>>> 5ba6f09b
 
         <div className='map-container'>
           <MapComponent
