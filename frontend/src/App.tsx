/*
Root component for the React application. 
It renders the header and the MapComponent.
*/
import { useState } from 'react';
import MapComponent from './components/MapComponent';
import SideBar from './components/SideBar';
import AreaSelector from './components/AreaSelector';
import { useRoute } from './hooks/useRoute';
import { useLoopRoute } from './hooks/useLoopRoute';
import { LockedLocation, Area } from './types';
import logo from './assets/images/ecopaths_logo_no_text.jpg';
import './styles/App.css';
import { Globe } from 'lucide-react';

/**
 * Root component of the EcoPaths React application.
 *
 * Manages the state of selected start and end locations,
 * fetches the routes using a custom hook, and renders the UI including:
 * - Header
 * - AreaSelector for choosing areas
 * - RouteForm for selecting locations
 * - MapComponent for visualizing route options
 *
 * @returns JSX.Element representing the full application layout
 */
function App(): JSX.Element {
  // Area selection state
  const [selectedArea, setSelectedArea] = useState<Area | null>(null);
  const [showAreaSelector, setShowAreaSelector] = useState(true);
  const [locationError, setLocationError] = useState<string | null>(null);

  const [fromLocked, setFromLocked] = useState<LockedLocation | null>(null);
  const [toLocked, setToLocked] = useState<LockedLocation | null>(null);
  const [showAQIColors, setShowAQIColors] = useState(false);
  const [routeMode, setRouteMode] = useState<'walk' | 'run'>('walk');

  // Balanced weight for the custom/balanced route. 0 = fastest, 1 = best AQI.
  const [balancedWeight, setBalancedWeight] = useState<number>(0.5);

  // Route selection state for highlighting routes
  const [selectedRoute, setSelectedRoute] = useState<string | null>(null);

  const [loop, setLoop] = useState(false);
  const [loopDistance, setLoopDistance] = useState<number>(0);
  const [showLoopOnly, setShowLoopOnly] = useState(false);

  const { routes, summaries, aqiDifferences, loading, balancedLoading, error } = useRoute(
    fromLocked,
    toLocked,
    balancedWeight,
  );

  const {
    routes: loopRoutes,
    summaries: loopSummaries,
    loading: loopLoading,
  } = useLoopRoute(fromLocked, loopDistance);

  // Handle area selection
  const handleAreaSelect = (area: Area): void => {
    setSelectedArea(area);
    setShowAreaSelector(false);

    // Clear routes when changing area
    setFromLocked(null);
    setToLocked(null);
    setSelectedRoute(null);
  };

  // Handle changing area from dropdown
  const handleChangeArea = (): void => {
    // Clear locked locations FIRST (this clears routes & DisplayContainers)
    setFromLocked(null);
    setToLocked(null);
    setSelectedRoute(null);

    // Then show area selector
    setShowAreaSelector(true);
  };

  // Handle route selection
  const handleRouteSelect = (route: string): void => {
    setSelectedRoute(route === selectedRoute ? null : route);
  };

  return (
    <div className='App'>
      {showAreaSelector && <AreaSelector onAreaSelect={handleAreaSelect} />}

      <header className='header'>
        <div className='header-content'>
          <img src={logo} alt='EcoPaths Logo' className='app-logo' />
          <h1 className='title'>EcoPaths</h1>
        </div>
        {selectedArea && !showAreaSelector && (
          <div className='area-dropdown-container'>
            <button
              className='area-dropdown-button'
              onClick={handleChangeArea}
              disabled={!!locationError}
            >
              <Globe size={25} />
              {selectedArea.display_name}
            </button>
          </div>
        )}
      </header>

      <main className='main-container'>
<<<<<<< HEAD
        <SideBar
          onFromSelect={setFromLocked}
          onToSelect={setToLocked}
          summaries={summaries}
          aqiDifferences={aqiDifferences}
          showAQIColors={showAQIColors}
          setShowAQIColors={setShowAQIColors}
          selectedArea={selectedArea}
          onErrorChange={setLocationError}
          balancedWeight={balancedWeight}
          setBalancedWeight={setBalancedWeight}
          loading={loading}
          balancedLoading={balancedLoading}
          selectedRoute={selectedRoute}
          onRouteSelect={handleRouteSelect}
          routeMode={routeMode}
          setRouteMode={setRouteMode}
          loop={loop}
          setLoop={setLoop}
          loopDistance={loopDistance}
          setLoopDistance={setLoopDistance}
          loopSummaries={loopSummaries}
          loopLoading={loopLoading}
          showLoopOnly={showLoopOnly}
          setShowLoopOnly={setShowLoopOnly}
        >
          {(loading || error) && (
            <div className='route-loading-message'>
              {loading && <p>Loading routes...</p>}
              {error && <p className='error'>{error}</p>}
            </div>
          )}
        </SideBar>
=======
        {!showAreaSelector && selectedArea && (
          <SideBar
            onFromSelect={setFromLocked}
            onToSelect={setToLocked}
            summaries={summaries}
            aqiDifferences={aqiDifferences}
            showAQIColors={showAQIColors}
            setShowAQIColors={setShowAQIColors}
            selectedArea={selectedArea}
            onErrorChange={setLocationError}
            balancedWeight={balancedWeight}
            setBalancedWeight={setBalancedWeight}
            loading={loading}
            balancedLoading={balancedLoading}
            selectedRoute={selectedRoute}
            onRouteSelect={handleRouteSelect}
            routeMode={routeMode}
            setRouteMode={setRouteMode}
          >
            {(loading || error) && (
              <div className='route-loading-message'>
                {loading && <p>Loading routes...</p>}
                {error && <p className='error'>{error}</p>}
              </div>
            )}
          </SideBar>
        )}
>>>>>>> da316c9d

        <div className='map-container'>
          <MapComponent
            fromLocked={fromLocked}
            toLocked={toLocked}
            routes={routes}
            loopRoutes={loopRoutes}
            showAQIColors={showAQIColors}
            selectedArea={selectedArea}
            selectedRoute={selectedRoute}
            showLoopOnly={showLoopOnly}
            loop={loop}
          />
        </div>
      </main>
    </div>
  );
}

export default App;<|MERGE_RESOLUTION|>--- conflicted
+++ resolved
@@ -109,41 +109,6 @@
       </header>
 
       <main className='main-container'>
-<<<<<<< HEAD
-        <SideBar
-          onFromSelect={setFromLocked}
-          onToSelect={setToLocked}
-          summaries={summaries}
-          aqiDifferences={aqiDifferences}
-          showAQIColors={showAQIColors}
-          setShowAQIColors={setShowAQIColors}
-          selectedArea={selectedArea}
-          onErrorChange={setLocationError}
-          balancedWeight={balancedWeight}
-          setBalancedWeight={setBalancedWeight}
-          loading={loading}
-          balancedLoading={balancedLoading}
-          selectedRoute={selectedRoute}
-          onRouteSelect={handleRouteSelect}
-          routeMode={routeMode}
-          setRouteMode={setRouteMode}
-          loop={loop}
-          setLoop={setLoop}
-          loopDistance={loopDistance}
-          setLoopDistance={setLoopDistance}
-          loopSummaries={loopSummaries}
-          loopLoading={loopLoading}
-          showLoopOnly={showLoopOnly}
-          setShowLoopOnly={setShowLoopOnly}
-        >
-          {(loading || error) && (
-            <div className='route-loading-message'>
-              {loading && <p>Loading routes...</p>}
-              {error && <p className='error'>{error}</p>}
-            </div>
-          )}
-        </SideBar>
-=======
         {!showAreaSelector && selectedArea && (
           <SideBar
             onFromSelect={setFromLocked}
@@ -162,6 +127,14 @@
             onRouteSelect={handleRouteSelect}
             routeMode={routeMode}
             setRouteMode={setRouteMode}
+            loop={loop}
+            setLoop={setLoop}
+            loopDistance={loopDistance}
+            setLoopDistance={setLoopDistance}
+            loopSummaries={loopSummaries}
+            loopLoading={loopLoading}
+            showLoopOnly={showLoopOnly}
+            setShowLoopOnly={setShowLoopOnly}
           >
             {(loading || error) && (
               <div className='route-loading-message'>
@@ -171,7 +144,6 @@
             )}
           </SideBar>
         )}
->>>>>>> da316c9d
 
         <div className='map-container'>
           <MapComponent
