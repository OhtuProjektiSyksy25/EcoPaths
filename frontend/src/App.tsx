/*
Root component for the React application. 
It renders the header and the MapComponent.
*/
import { useEffect, useState } from 'react';
import MapComponent from './components/MapComponent';
import SideBar from './components/SideBar';
import AreaSelector from './components/AreaSelector';
import { useRoute } from './hooks/useRoute';
import { useLoopRoute } from './hooks/useLoopRoute';
import { useAreaHandlers } from './hooks/useAreaHandlers';
<<<<<<< HEAD
import { ExposureOverlayProvider } from './contexts/ExposureOverlayContext';
import logo from './assets/images/ecopaths-logo-with-text.jpg';
=======
import logo from './assets/images/ecopaths_logo_with_text.jpg';
>>>>>>> ad938b89
import './styles/App.css';
import { Globe } from 'lucide-react';
import ErrorPopup from './components/ErrorPopup';

/**
 * Root component of the EcoPaths React application.
 *
 * Manages the state of selected start and end locations,
 * fetches the routes using a custom hook, and renders the UI including:
 * - Header
 * - AreaSelector for choosing areas
 * - RouteForm for selecting locations
 * - MapComponent for visualizing route options
 *
 * @returns JSX.Element representing the full application layout
 */
function App(): JSX.Element {
  const {
    selectedArea,
    showAreaSelector,
    fromLocked,
    toLocked,
    selectedRoute,
    loop,
    loopDistance,
    showLoopOnly,
    setFromLocked,
    setToLocked,
    setLoop,
    setLoopDistance,
    setShowLoopOnly,
    handleAreaSelect,
    handleChangeArea,
    handleRouteSelect,
  } = useAreaHandlers(); // Area selection state

  const [locationError, setLocationError] = useState<string | null>(null);
  const [showAQIColors, setShowAQIColors] = useState(false);
  const [routeMode, setRouteMode] = useState<'walk' | 'run'>('walk');

  // Balanced weight for the custom/balanced route. 0 = fastest, 1 = best AQI.
  const [balancedWeight, setBalancedWeight] = useState<number>(0.5);

  const [routeError, setRouteError] = useState<string | null>(null);

  const { routes, summaries, aqiDifferences, loading, balancedLoading, error } = useRoute(
    fromLocked,
    toLocked,
    balancedWeight,
    loop,
  );

  const {
    routes: loopRoutes,
    summaries: loopSummaries,
    loading: loopLoading,
  } = useLoopRoute(fromLocked, loopDistance);

  useEffect(() => {
    if (error) {
      setRouteError(error);
    }
  }, [error]);

  return (
<<<<<<< HEAD
    <ExposureOverlayProvider>
      <div className='App'>
        {showAreaSelector && <AreaSelector onAreaSelect={handleAreaSelect} />}
=======
    <div className='App'>
      <ErrorPopup message={routeError} onClose={() => setRouteError(null)} />
      {showAreaSelector && <AreaSelector onAreaSelect={handleAreaSelect} />}
>>>>>>> ad938b89

        <header className='header'>
          <div className='header-content'>
            <img src={logo} alt='EcoPaths Logo' className='app-logo' />
          </div>
          {selectedArea && !showAreaSelector && (
            <div className='area-dropdown-container'>
              <button
                className='area-dropdown-button'
                onClick={handleChangeArea}
                disabled={!!locationError}
              >
                <Globe size={25} />
                {selectedArea.display_name}
              </button>
            </div>
          )}
        </header>

<<<<<<< HEAD
        <main className='main-container'>
          {!showAreaSelector && selectedArea && (
            <SideBar
              onFromSelect={setFromLocked}
              onToSelect={setToLocked}
              routes={routes}
              loopRoutes={loopRoutes}
              summaries={summaries}
              aqiDifferences={aqiDifferences}
              showAQIColors={showAQIColors}
              setShowAQIColors={setShowAQIColors}
              selectedArea={selectedArea}
              onErrorChange={setLocationError}
              balancedWeight={balancedWeight}
              setBalancedWeight={setBalancedWeight}
              loading={loading}
              balancedLoading={balancedLoading}
              selectedRoute={selectedRoute}
              onRouteSelect={handleRouteSelect}
              routeMode={routeMode}
              setRouteMode={setRouteMode}
              loop={loop}
              setLoop={setLoop}
              loopDistance={loopDistance}
              setLoopDistance={setLoopDistance}
              loopSummaries={loopSummaries}
              loopLoading={loopLoading}
              showLoopOnly={showLoopOnly}
              setShowLoopOnly={setShowLoopOnly}
            >
              {(loading || error) && (
                <div className='route-loading-message'>
                  {loading && <p>Loading routes...</p>}
                  {error && <p className='error'>{error}</p>}
                </div>
              )}
            </SideBar>
          )}
=======
      <main className='main-container'>
        {!showAreaSelector && selectedArea && (
          <SideBar
            onFromSelect={setFromLocked}
            onToSelect={setToLocked}
            summaries={summaries}
            aqiDifferences={aqiDifferences}
            showAQIColors={showAQIColors}
            setShowAQIColors={setShowAQIColors}
            selectedArea={selectedArea}
            onErrorChange={setLocationError}
            balancedWeight={balancedWeight}
            setBalancedWeight={setBalancedWeight}
            loading={loading}
            balancedLoading={balancedLoading}
            selectedRoute={selectedRoute}
            onRouteSelect={handleRouteSelect}
            routeMode={routeMode}
            setRouteMode={setRouteMode}
            loop={loop}
            setLoop={setLoop}
            loopDistance={loopDistance}
            setLoopDistance={setLoopDistance}
            loopSummaries={loopSummaries}
            loopLoading={loopLoading}
            showLoopOnly={showLoopOnly}
            setShowLoopOnly={setShowLoopOnly}
          ></SideBar>
        )}
>>>>>>> ad938b89

          <div className='map-container'>
            <MapComponent
              fromLocked={fromLocked}
              toLocked={toLocked}
              routes={routes}
              loopRoutes={loopRoutes}
              showAQIColors={showAQIColors}
              selectedArea={selectedArea}
              selectedRoute={selectedRoute}
              showLoopOnly={showLoopOnly}
              loop={loop}
            />
          </div>
        </main>
      </div>
    </ExposureOverlayProvider>
  );
}

export default App;<|MERGE_RESOLUTION|>--- conflicted
+++ resolved
@@ -9,12 +9,8 @@
 import { useRoute } from './hooks/useRoute';
 import { useLoopRoute } from './hooks/useLoopRoute';
 import { useAreaHandlers } from './hooks/useAreaHandlers';
-<<<<<<< HEAD
 import { ExposureOverlayProvider } from './contexts/ExposureOverlayContext';
 import logo from './assets/images/ecopaths-logo-with-text.jpg';
-=======
-import logo from './assets/images/ecopaths_logo_with_text.jpg';
->>>>>>> ad938b89
 import './styles/App.css';
 import { Globe } from 'lucide-react';
 import ErrorPopup from './components/ErrorPopup';
@@ -80,15 +76,10 @@
   }, [error]);
 
   return (
-<<<<<<< HEAD
     <ExposureOverlayProvider>
       <div className='App'>
+        <ErrorPopup message={routeError} onClose={() => setRouteError(null)} />
         {showAreaSelector && <AreaSelector onAreaSelect={handleAreaSelect} />}
-=======
-    <div className='App'>
-      <ErrorPopup message={routeError} onClose={() => setRouteError(null)} />
-      {showAreaSelector && <AreaSelector onAreaSelect={handleAreaSelect} />}
->>>>>>> ad938b89
 
         <header className='header'>
           <div className='header-content'>
@@ -108,14 +99,11 @@
           )}
         </header>
 
-<<<<<<< HEAD
         <main className='main-container'>
           {!showAreaSelector && selectedArea && (
             <SideBar
               onFromSelect={setFromLocked}
               onToSelect={setToLocked}
-              routes={routes}
-              loopRoutes={loopRoutes}
               summaries={summaries}
               aqiDifferences={aqiDifferences}
               showAQIColors={showAQIColors}
@@ -138,46 +126,10 @@
               loopLoading={loopLoading}
               showLoopOnly={showLoopOnly}
               setShowLoopOnly={setShowLoopOnly}
-            >
-              {(loading || error) && (
-                <div className='route-loading-message'>
-                  {loading && <p>Loading routes...</p>}
-                  {error && <p className='error'>{error}</p>}
-                </div>
-              )}
-            </SideBar>
+              routes={routes}
+              loopRoutes={loopRoutes}
+            ></SideBar>
           )}
-=======
-      <main className='main-container'>
-        {!showAreaSelector && selectedArea && (
-          <SideBar
-            onFromSelect={setFromLocked}
-            onToSelect={setToLocked}
-            summaries={summaries}
-            aqiDifferences={aqiDifferences}
-            showAQIColors={showAQIColors}
-            setShowAQIColors={setShowAQIColors}
-            selectedArea={selectedArea}
-            onErrorChange={setLocationError}
-            balancedWeight={balancedWeight}
-            setBalancedWeight={setBalancedWeight}
-            loading={loading}
-            balancedLoading={balancedLoading}
-            selectedRoute={selectedRoute}
-            onRouteSelect={handleRouteSelect}
-            routeMode={routeMode}
-            setRouteMode={setRouteMode}
-            loop={loop}
-            setLoop={setLoop}
-            loopDistance={loopDistance}
-            setLoopDistance={setLoopDistance}
-            loopSummaries={loopSummaries}
-            loopLoading={loopLoading}
-            showLoopOnly={showLoopOnly}
-            setShowLoopOnly={setShowLoopOnly}
-          ></SideBar>
-        )}
->>>>>>> ad938b89
 
           <div className='map-container'>
             <MapComponent
