/*
Root component for the React application. 
It renders the header and the MapComponent.
*/
import { useState } from 'react';
import MapComponent from './components/MapComponent';
import SideBar from './components/SideBar';
import AreaSelector from './components/AreaSelector';
import { useRoute } from './hooks/useRoute';
import { LockedLocation, Area } from './types';
import logo from './assets/images/ecopaths_logo_no_text.jpg';
import './styles/App.css';
import { Globe } from 'lucide-react';

/**
 * Root component of the EcoPaths React application.
 *
 * Manages the state of selected start and end locations,
 * fetches the routes using a custom hook, and renders the UI including:
 * - Header
 * - AreaSelector for choosing areas
 * - RouteForm for selecting locations
 * - MapComponent for visualizing route options
 *
 * @returns JSX.Element representing the full application layout
 */
function App(): JSX.Element {
  // Area selection state
  const [selectedArea, setSelectedArea] = useState<Area | null>(null);
  const [showAreaSelector, setShowAreaSelector] = useState(true);
  const [locationError, setLocationError] = useState<string | null>(null);

  const [fromLocked, setFromLocked] = useState<LockedLocation | null>(null);
  const [toLocked, setToLocked] = useState<LockedLocation | null>(null);
  const [showAQIColors, setShowAQIColors] = useState(false);
  const [routeMode, setRouteMode] = useState<'walk' | 'run'>('walk');

  // Balanced weight for the custom/balanced route. 0 = fastest, 1 = best AQI.
  const [balancedWeight, setBalancedWeight] = useState<number>(0.5);

  // Route selection state for highlighting routes
  const [selectedRoute, setSelectedRoute] = useState<string | null>(null);

  const { routes, summaries, aqiDifferences, loading, balancedLoading, error } = useRoute(
    fromLocked,
    toLocked,
    balancedWeight,
    routeMode,
  );

  // Handle area selection
  const handleAreaSelect = (area: Area): void => {
    setSelectedArea(area);
    setShowAreaSelector(false);

    // Clear routes when changing area
    setFromLocked(null);
    setToLocked(null);
    setSelectedRoute(null);
  };

  // Handle changing area from dropdown
  const handleChangeArea = (): void => {
    // Clear locked locations FIRST (this clears routes & DisplayContainers)
    setFromLocked(null);
    setToLocked(null);
    setSelectedRoute(null);

    // Then show area selector
    setShowAreaSelector(true);
  };

  // Handle route selection
  const handleRouteSelect = (route: string) => {
    setSelectedRoute(route === selectedRoute ? null : route);
  };

  return (
    <div className='App'>
      {showAreaSelector && <AreaSelector onAreaSelect={handleAreaSelect} />}

      <header className='header'>
        <div className='header-content'>
          <img src={logo} alt='EcoPaths Logo' className='app-logo' />
          <h1 className='title'>EcoPaths</h1>
        </div>
        {selectedArea && !showAreaSelector && (
          <div className='area-dropdown-container'>
            <button
              className='area-dropdown-button'
              onClick={handleChangeArea}
              disabled={!!locationError}
            >
              <Globe size={25} />
              {selectedArea.display_name}
            </button>
          </div>
        )}
      </header>

      <main className='main-container'>
<<<<<<< HEAD
        {!showAreaSelector && selectedArea && (
          <SideBar
            onFromSelect={setFromLocked}
            onToSelect={setToLocked}
            summaries={summaries}
            aqiDifferences={aqiDifferences}
            showAQIColors={showAQIColors}
            setShowAQIColors={setShowAQIColors}
            selectedArea={selectedArea}
            onErrorChange={setLocationError}
            balancedWeight={balancedWeight}
            setBalancedWeight={setBalancedWeight}
            loading={loading}
            balancedLoading={balancedLoading}
            selectedRoute={selectedRoute}
            onRouteSelect={handleRouteSelect}
          >
            {(loading || error) && (
              <div className='route-loading-message'>
                {loading && <p>Loading routes...</p>}
                {error && <p className='error'>{error}</p>}
              </div>
            )}
          </SideBar>
        )}
=======
        <SideBar
          onFromSelect={setFromLocked}
          onToSelect={setToLocked}
          summaries={summaries}
          aqiDifferences={aqiDifferences}
          showAQIColors={showAQIColors}
          setShowAQIColors={setShowAQIColors}
          selectedArea={selectedArea}
          onErrorChange={setLocationError}
          balancedWeight={balancedWeight}
          setBalancedWeight={setBalancedWeight}
          loading={loading}
          balancedLoading={balancedLoading}
          selectedRoute={selectedRoute}
          onRouteSelect={handleRouteSelect}
          routeMode={routeMode}
          setRouteMode={setRouteMode}
        >
          {(loading || error) && (
            <div className='route-loading-message'>
              {loading && <p>Loading routes...</p>}
              {error && <p className='error'>{error}</p>}
            </div>
          )}
        </SideBar>
>>>>>>> 243d8a9a

        <div className='map-container'>
          <MapComponent
            fromLocked={fromLocked}
            toLocked={toLocked}
            routes={routes}
            showAQIColors={showAQIColors}
            selectedArea={selectedArea}
            selectedRoute={selectedRoute}
          />
        </div>
      </main>
    </div>
  );
}

export default App;<|MERGE_RESOLUTION|>--- conflicted
+++ resolved
@@ -71,7 +71,7 @@
   };
 
   // Handle route selection
-  const handleRouteSelect = (route: string) => {
+  const handleRouteSelect = (route: string): void => {
     setSelectedRoute(route === selectedRoute ? null : route);
   };
 
@@ -99,7 +99,6 @@
       </header>
 
       <main className='main-container'>
-<<<<<<< HEAD
         {!showAreaSelector && selectedArea && (
           <SideBar
             onFromSelect={setFromLocked}
@@ -116,6 +115,8 @@
             balancedLoading={balancedLoading}
             selectedRoute={selectedRoute}
             onRouteSelect={handleRouteSelect}
+            routeMode={routeMode}
+            setRouteMode={setRouteMode}
           >
             {(loading || error) && (
               <div className='route-loading-message'>
@@ -125,33 +126,6 @@
             )}
           </SideBar>
         )}
-=======
-        <SideBar
-          onFromSelect={setFromLocked}
-          onToSelect={setToLocked}
-          summaries={summaries}
-          aqiDifferences={aqiDifferences}
-          showAQIColors={showAQIColors}
-          setShowAQIColors={setShowAQIColors}
-          selectedArea={selectedArea}
-          onErrorChange={setLocationError}
-          balancedWeight={balancedWeight}
-          setBalancedWeight={setBalancedWeight}
-          loading={loading}
-          balancedLoading={balancedLoading}
-          selectedRoute={selectedRoute}
-          onRouteSelect={handleRouteSelect}
-          routeMode={routeMode}
-          setRouteMode={setRouteMode}
-        >
-          {(loading || error) && (
-            <div className='route-loading-message'>
-              {loading && <p>Loading routes...</p>}
-              {error && <p className='error'>{error}</p>}
-            </div>
-          )}
-        </SideBar>
->>>>>>> 243d8a9a
 
         <div className='map-container'>
           <MapComponent
