/*
Root component for the React application. 
It renders the header and the MapComponent.
*/
import { useState } from "react";
import MapComponent from "./components/MapComponent";
import SideBar from "./components/SideBar";
import { useRoute } from "./hooks/useRoute";
import { LockedLocation } from "./types";
import "./styles/App.css";

/**
 * Root component of the EcoPaths React application.
 *
 * Manages the state of selected start and end locations,
 * fetches the routes using a custom hook, and renders the UI including:
 * - Header
 * - RouteForm for selecting locations
 * - MapComponent for visualizing route options
 *
 * @returns JSX.Element representing the full application layout
 */
function App(): JSX.Element {
  const [fromLocked, setFromLocked] = useState<LockedLocation | null>(null);
  const [toLocked, setToLocked] = useState<LockedLocation | null>(null);
  const [showAQIColors, setShowAQIColors] = useState(false);

  // Balanced weight for the custom/balanced route. 0 = fastest, 1 = best AQI.
  const [balancedWeight, setBalancedWeight] = useState<number>(0.5);

  const { routes, summaries, loading, balancedLoading, error } = useRoute(
    fromLocked, 
    toLocked, 
    balancedWeight
  );

  return (
    <div className="App">
      <header className="header">
        <h1 className="title">EcoPaths</h1>
      </header>

      <main className="main-container">
        <SideBar
          onFromSelect={setFromLocked}
          onToSelect={setToLocked}
          summaries={summaries}
<<<<<<< HEAD
          balancedWeight={balancedWeight}
          setBalancedWeight={setBalancedWeight}
          loading={loading}
          balancedLoading={balancedLoading}
=======
          showAQIColors={showAQIColors}
          setShowAQIColors={setShowAQIColors}
>>>>>>> 0bd6baf4
        >
          {(loading || error) && (
            <div className="route-loading-message">
              {loading && <p>Loading routes...</p>}
              {error && <p className="error">{error}</p>}
            </div>
          )}
        </SideBar>

        <div className="map-container">
          <MapComponent
            fromLocked={fromLocked}
            toLocked={toLocked}
            routes={routes}
            showAQIColors={showAQIColors} 
          />
        </div>
      </main>
    </div>
  );
}

export default App;<|MERGE_RESOLUTION|>--- conflicted
+++ resolved
@@ -45,15 +45,12 @@
           onFromSelect={setFromLocked}
           onToSelect={setToLocked}
           summaries={summaries}
-<<<<<<< HEAD
+          showAQIColors={showAQIColors}
+          setShowAQIColors={setShowAQIColors}
           balancedWeight={balancedWeight}
           setBalancedWeight={setBalancedWeight}
           loading={loading}
           balancedLoading={balancedLoading}
-=======
-          showAQIColors={showAQIColors}
-          setShowAQIColors={setShowAQIColors}
->>>>>>> 0bd6baf4
         >
           {(loading || error) && (
             <div className="route-loading-message">
