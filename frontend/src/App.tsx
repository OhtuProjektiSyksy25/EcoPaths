
/*
Root component for the React application. 
It renders the header and the MapComponent.
*/
import  {useState, useEffect} from "react";
import MapComponent from "./components/MapComponent";
import RouteForm from "./components/RouteForm";
import "./App.css";




function App(): JSX.Element {
    const [fromLocked, setFromLocked] = useState<any>([])
    const [toLocked, setToLocked] = useState<any>([])
    const [route, setRoute] = useState<any>(null) //todo fix type
    
    useEffect(() => {
      if (fromLocked && toLocked && fromLocked?.full_address && toLocked?.full_address) {
        const getRoute = async() => {
          try {
          const fromCoordinatesString = `${fromLocked.geometry.coordinates[0]},${fromLocked.geometry.coordinates[1]}`
<<<<<<< HEAD
          const toCoordinatesString = `${toLocked.geometry.coordinates[0]},${toLocked.geometry.coordinates[1]}`
=======
          const toCoordinatesString = `${toLocked.geometry.coordinates[0]},${toLocked.geometry.coordinates[1]}` 


          console.log(fromCoordinatesString)
          console.log(toCoordinatesString)
>>>>>>> 65089df8
          const response = await fetch(`${process.env.REACT_APP_API_URL}/getroute/${fromCoordinatesString}/${toCoordinatesString}`)
          if (!response.ok) {
            throw new Error(`server error: ${response.status}`)
          } 
          const data = await response.json()
          setRoute(data.route)
<<<<<<< HEAD
          } catch (error) {
          console.log(error)}
        }
      getRoute()

=======
          
          } catch (error) {
          console.log(error)}
        }
      
        const result = getRoute()
>>>>>>> 65089df8
      }
      

    },[fromLocked, toLocked])


  return (
    <div className="App">
      <header className="header">
        <h1 className="title">EcoPaths</h1>
      </header>
      <main>
        <div className="controls-container">
        <RouteForm
          onFromSelect={setFromLocked}
          onToSelect={setToLocked}
          route={route}/>
        </div>
      <MapComponent
        fromLocked={fromLocked} 
        toLocked={toLocked} 
        route={route}/>
        </main>
    </div>
  );
}
export default App;

<|MERGE_RESOLUTION|>--- conflicted
+++ resolved
@@ -21,35 +21,18 @@
         const getRoute = async() => {
           try {
           const fromCoordinatesString = `${fromLocked.geometry.coordinates[0]},${fromLocked.geometry.coordinates[1]}`
-<<<<<<< HEAD
           const toCoordinatesString = `${toLocked.geometry.coordinates[0]},${toLocked.geometry.coordinates[1]}`
-=======
-          const toCoordinatesString = `${toLocked.geometry.coordinates[0]},${toLocked.geometry.coordinates[1]}` 
-
-
-          console.log(fromCoordinatesString)
-          console.log(toCoordinatesString)
->>>>>>> 65089df8
           const response = await fetch(`${process.env.REACT_APP_API_URL}/getroute/${fromCoordinatesString}/${toCoordinatesString}`)
           if (!response.ok) {
             throw new Error(`server error: ${response.status}`)
           } 
           const data = await response.json()
           setRoute(data.route)
-<<<<<<< HEAD
           } catch (error) {
           console.log(error)}
         }
       getRoute()
 
-=======
-          
-          } catch (error) {
-          console.log(error)}
-        }
-      
-        const result = getRoute()
->>>>>>> 65089df8
       }
       
 
