--- conflicted
+++ resolved
@@ -1,9 +1,5 @@
-<<<<<<< HEAD
-import { LockedLocation, RouteGeoJSON, RouteSummary, AqiComparison } from '../types/route';
-=======
 import { LockedLocation, RouteGeoJSON, RouteSummary } from '../types/route';
 import { getEnvVar } from '../utils/config';
->>>>>>> 0f6feab3
 
 export interface RouteApiResponse {
   routes: Record<string, RouteGeoJSON>;
