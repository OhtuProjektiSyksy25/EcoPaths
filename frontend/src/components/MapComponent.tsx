/*
MapComponent.tsx renders a mapBox map currently centered on Berlin. 
If the mapbox fails it renders a leaflet map.
It also manages markers for From and To locations and adjusts the map view based on their presence.
*/
import React, { useEffect, useRef } from "react";
import { MapContainer, TileLayer } from "react-leaflet";
import "leaflet/dist/leaflet.css";
import mapboxgl from "mapbox-gl";
import "mapbox-gl/dist/mapbox-gl.css";
import { MbMap} from "../types/map";
import { berlinCenter, initialMapZoom } from "../constants";
import { useCoordinates } from "../hooks/useCoordinates";
import { LocationButton } from "./LocationButton";
import "../styles/MapComponent.css";


interface MapComponentProps {
  fromLocked: any | null
  toLocked: any | null
  route: any | null
}

const MapComponent: React.FC<MapComponentProps> = ({fromLocked, toLocked, route}) => {

  const mapboxToken = process.env.REACT_APP_MAPBOX_TOKEN || '';
  const mapboxStyle = process.env.REACT_APP_MAPBOX_STYLE || '';
  const mapboxRef = useRef<HTMLDivElement>(null);
  const mapRef = useRef<mapboxgl.Map | null>(null)
  const fromMarkerRef = useRef<mapboxgl.Marker | null>(null);
  const toMarkerRef = useRef<mapboxgl.Marker | null>(null);
  const locationMarkerRef = useRef<mapboxgl.Marker | null>(null);
  const currentCoordinates = useCoordinates();
  const userUsedLocationRef = useRef(false);

  const handleLocationFound = (coords: { lat: number; lng: number }) => {
    /*
    Centers the map on the user's current location and adds a dot marker to that location.
    */
    if (!mapRef.current) return;
    if (userUsedLocationRef.current) return;

    userUsedLocationRef.current = true;

    const { lat, lng } = coords;

    locationMarkerRef.current?.remove();

    const elem = document.createElement("div");
    elem.className = "current-location-dot";

    locationMarkerRef.current = new mapboxgl.Marker({element: elem})
      .setLngLat([lng, lat])
      .addTo(mapRef.current);

    mapRef.current.flyTo({
      center: [lng, lat],
      zoom: 15,
      duration: 1500,
    });
  };


  useEffect(() => {
    /*
    Initializes the mapbox map if token is available, we have coordinates and the mapboxRef is set.
    */
    if (mapboxToken && mapboxRef.current && currentCoordinates) {
      mapboxgl.accessToken = mapboxToken;
      const coordsToUse: [number, number] = currentCoordinates
        ? [currentCoordinates[0], currentCoordinates[1]]
        : berlinCenter;
        mapRef.current = new mapboxgl.Map({
        container: mapboxRef.current,
        style: mapboxStyle,
        center: coordsToUse,
        zoom: initialMapZoom,
      });

      const navControl = new mapboxgl.NavigationControl();
      mapRef.current.addControl(navControl, 'bottom-right');

      return () => 
        mapRef.current?.remove();
    }
  }, [mapboxToken, mapboxStyle, currentCoordinates]);


  useEffect(() => {
    if (!mapRef.current) return

    fromMarkerRef.current?.remove()
    toMarkerRef.current?.remove()

    if (fromLocked?.geometry?.coordinates) {
      fromMarkerRef.current = new mapboxgl.Marker({color: "red"})
      .setLngLat([fromLocked.geometry.coordinates[0], fromLocked.geometry.coordinates[1]])
      .addTo(mapRef.current)
    }

    if (toLocked?.geometry?.coordinates) {
      toMarkerRef.current = new mapboxgl.Marker({color: "red"})
      .setLngLat([toLocked.geometry.coordinates[0], toLocked.geometry.coordinates[1]])
      .addTo(mapRef.current)
    }    
  },[fromLocked, toLocked])


  useEffect(() => {
    if (!mapRef.current || !route) return

    userUsedLocationRef.current = false;
    locationMarkerRef.current?.remove();

    const map = mapRef.current
<<<<<<< HEAD

  // Normalise route prop:
  // backend may return { route, route_aq } (two features), an array [f1,f2],
  // a single Feature, or a FeatureCollection.
  let geojson: any = null;

  // If route is an object with two fields (route, route_aq)
  if (route.route && route.route_aq) {
    const f1 = route.route.type === "Feature" ? { ...route.route, properties: { ...(route.route.properties||{}), route_type: "fastest" } } : null;
    const f2 = route.route_aq.type === "Feature" ? { ...route.route_aq, properties: { ...(route.route_aq.properties||{}), route_type: "fast_and_aq" } } : null;
    const features = [f1, f2].filter(Boolean);
    geojson = { type: "FeatureCollection", features };
  } else if (Array.isArray(route)) {
    const features = route.map((r: any, i: number) => {
      if (r?.type === "Feature") return { ...r, properties: { ...(r.properties||{}), route_type: i === 0 ? "fastest" : "fast_and_aq" } };
      return { type: "Feature", geometry: r, properties: { route_type: i === 0 ? "fastest" : "fast_and_aq" } };
    });
    geojson = { type: "FeatureCollection", features };
  } else if (route.type === "FeatureCollection") {
    geojson = route;
    // Ensure properties contain route_type if you want coloring
  } else if (route.type === "Feature") {
    const f = { ...route, properties: { ...(route.properties||{}), route_type: route.properties?.route_type || "fastest" } };
    geojson = { type: "FeatureCollection", features: [f] };
  } else {
    // try parse if string
    try { geojson = typeof route === "string" ? JSON.parse(route) : route; } catch { console.warn("Unsupported route format"); return; }
  }

  const source = map.getSource("route") as mapboxgl.GeoJSONSource | undefined;
  if (source) {
    source.setData(geojson);
  } else {
    map.addSource("route", { type: "geojson", data: geojson });
=======
    const source = map.getSource("route") as mapboxgl.GeoJSONSource | undefined;
    if (source) {
      source.setData(route.route)
    } else {
      const source = map.addSource('route', {
            'type': 'geojson',
            'data': route.route
    }
    );
>>>>>>> 7615f3b1
    map.addLayer({
      id: "route",
      type: "line",
      source: "route",
      layout: { "line-join": "round", "line-cap": "round" },
      paint: {
        "line-color": [
          "match",
          ["get", "route_type"],
          "fastest", "#1f78b4",
          "fast_and_aq", "#33a02c",
          "#888"
        ],
        "line-width": [
          "match",
          ["get", "route_type"],
          "fastest", 6,
          "fast_and_aq", 6,
          4
        ]
      }
    });
  }
}, [route]);

  //   const source = map.getSource("route") as mapboxgl.GeoJSONSource | undefined;
  //   if (source) {
  //     source.setData(route)
  //     console.log("Updated route source")
  //   } else {
  //     const source = map.addSource('route', {
  //           'type': 'geojson',
  //           'data': route
  //   }
  //   );
  //   map.addLayer({
  //         'id': 'route',
  //           'type': 'line',
  //           'source': 'route',
  //           'layout': {
  //               'line-join': 'round',
  //               'line-cap': 'round'
  //           },
  //           'paint': {
  //               'line-color': '#888',
  //               'line-width': 8
  //           }
  //       });
  // }},[route])


  useEffect(() => {
    /*
    Zooms the map to From location if only From is set.
    */
    if (!mapRef.current || !fromLocked?.geometry?.coordinates) return;
    
    if (fromLocked && (!toLocked || toLocked.length === 0)) {
      mapRef.current.flyTo({
        center: fromLocked.geometry.coordinates,
        zoom: 15,
        duration: 1500
      });
    }
  }, [fromLocked, toLocked]);


  useEffect(() => {
    /*
    Zooms the map to fit both From and To locations if both are set.
    */
    if (!mapRef.current || !fromLocked?.geometry?.coordinates || !toLocked?.geometry?.coordinates) return;

    const bounds = new mapboxgl.LngLatBounds()
      .extend(fromLocked.geometry.coordinates)
      .extend(toLocked.geometry.coordinates);

    mapRef.current.fitBounds(bounds, {
      padding: 80,
      duration: 1500
    });
  }, [fromLocked, toLocked]);


  useEffect(() => {
    /*
    Zooms the map to From location if only From is set.
    */
    if (!mapRef.current || !fromLocked?.geometry?.coordinates) return;
    
    if (fromLocked && (!toLocked || toLocked.length === 0)) {
      mapRef.current.flyTo({
        center: fromLocked.geometry.coordinates,
        zoom: 15,
        duration: 1500
      });
    }
  }, [fromLocked, toLocked]);


  useEffect(() => {
    /*
    Zooms the map to fit both From and To locations if both are set.
    */
    if (!mapRef.current || !fromLocked?.geometry?.coordinates || !toLocked?.geometry?.coordinates) return;

    const bounds = new mapboxgl.LngLatBounds()
      .extend(fromLocked.geometry.coordinates)
      .extend(toLocked.geometry.coordinates);

    mapRef.current.fitBounds(bounds, {
      padding: 80,
      duration: 1500
    });
  }, [fromLocked, toLocked]);


  if (mapboxToken) {
    return (
      <div style={{ position: "relative", height: "100%", width: "100%" }}>
        <div
          ref={mapboxRef}
          data-testid="mapbox-map"
          style={{ height: "100%", width: "100%" }}
        />

        <div className="location-button-container">
          <LocationButton onLocationFound={handleLocationFound} />
        </div>
      </div>
    );
  }
 

  return (
    <div style={{ height: "100%", width: "100%" }}>
      <MapContainer
        center={berlinCenter}
        zoom={14}
        style={{ height: "100%", width: "100%" }}
      >
        <TileLayer
          attribution='&copy; <a href="https://www.openstreetmap.org/copyright">OpenStreetMap</a> contributors'
          url="https://{s}.tile.openstreetmap.org/{z}/{x}/{y}.png"
        />
      </MapContainer>
    </div>
  
  );


/* We ignore this line in coverage report, because it is unreachable.
However, typescript requires handling this corner case */
//istanbul ignore next

return null;
}

export default MapComponent;<|MERGE_RESOLUTION|>--- conflicted
+++ resolved
@@ -113,7 +113,6 @@
     locationMarkerRef.current?.remove();
 
     const map = mapRef.current
-<<<<<<< HEAD
 
   // Normalise route prop:
   // backend may return { route, route_aq } (two features), an array [f1,f2],
@@ -148,17 +147,6 @@
     source.setData(geojson);
   } else {
     map.addSource("route", { type: "geojson", data: geojson });
-=======
-    const source = map.getSource("route") as mapboxgl.GeoJSONSource | undefined;
-    if (source) {
-      source.setData(route.route)
-    } else {
-      const source = map.addSource('route', {
-            'type': 'geojson',
-            'data': route.route
-    }
-    );
->>>>>>> 7615f3b1
     map.addLayer({
       id: "route",
       type: "line",
@@ -209,7 +197,6 @@
   //       });
   // }},[route])
 
-
   useEffect(() => {
     /*
     Zooms the map to From location if only From is set.
