--- conflicted
+++ resolved
@@ -114,7 +114,6 @@
 
     const map = mapRef.current
 
-<<<<<<< HEAD
   // Normalise route prop:
   // backend may return { route, route_aq } (two features), an array [f1,f2],
   // a single Feature, or a FeatureCollection.
@@ -197,7 +196,6 @@
   //           }
   //       });
   // }},[route])
-=======
 // useEffect(() => {
 //   if (!mapRef.current || !routes) return;
 //   drawRoutes(mapRef.current, routes);
@@ -241,7 +239,6 @@
 //   });
 // }
 
->>>>>>> 0970bc0d
 
   useEffect(() => {
     /*
