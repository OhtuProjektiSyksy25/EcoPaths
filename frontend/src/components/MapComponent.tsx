--- conflicted
+++ resolved
@@ -196,11 +196,7 @@
     if (fromCoords) points.push(fromCoords);
     if (toCoords) points.push(toCoords);
 
-<<<<<<< HEAD
-    if (!loop && points.length > 1) {
-=======
     if (points.length >= 2) {
->>>>>>> 8e3795b4
       const bounds = points.reduce(
         (b, c) => b.extend(c),
         new mapboxgl.LngLatBounds(points[0], points[0]),
