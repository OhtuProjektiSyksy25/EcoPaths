// src/components/MapComponent.tsx

/*
MapComponent.tsx renders a mapBox map. 
If the mapbox fails it renders a leaflet map.
It also manages markers for From and To locations and adjusts the map view based on their presence.
*/
import React, { useEffect, useRef, useState } from "react";
import { MapContainer, TileLayer } from "react-leaflet";
import "leaflet/dist/leaflet.css";
import mapboxgl from "mapbox-gl";
import "mapbox-gl/dist/mapbox-gl.css";
import { initialMapZoom, initialMapCenter } from "../constants";
import { LockedLocation, RouteGeoJSON, Area } from "../types";
import { LocationButton } from "./LocationButton";
import { useCoordinates } from "../hooks/useCoordinates";
import { useDrawRoutes } from "../hooks/useDrawRoutes";
import { useHighlightChosenArea } from "../hooks/useHighlightChosenArea";
import "../styles/MapComponent.css";


interface MapComponentProps {
  fromLocked: LockedLocation | null;
  toLocked: LockedLocation | null;
  routes: Record<string, RouteGeoJSON> | null;
  showAQIColors: boolean;
  selectedArea: Area | null;
}

const MapComponent: React.FC<MapComponentProps> = ({
  fromLocked,
  toLocked,
  routes,
  showAQIColors, 
  selectedArea,
}) => {
  const mapboxToken = process.env.REACT_APP_MAPBOX_TOKEN || "";
  const mapboxStyle = process.env.REACT_APP_MAPBOX_STYLE || "";
  const mapboxRef = useRef<HTMLDivElement>(null);
  const mapRef = useRef<mapboxgl.Map | null>(null);
  const fromMarkerRef = useRef<mapboxgl.Marker | null>(null);
  const toMarkerRef = useRef<mapboxgl.Marker | null>(null);
  const locationMarkerRef = useRef<mapboxgl.Marker | null>(null);
  const userUsedLocationRef = useRef(false);

  useDrawRoutes(
    mapRef.current,
    routes as Record<string, GeoJSON.FeatureCollection>,
    showAQIColors
  );
  useHighlightChosenArea(mapRef.current);

  const handleLocationFound = (coords: { lat: number; lng: number }) => {
        /*
    Centers the map on the user's current location and adds a dot marker to that location.
    */
    if (!mapRef.current || userUsedLocationRef.current) return;
    userUsedLocationRef.current = true;

    locationMarkerRef.current?.remove();

    const elem = document.createElement("div");
    elem.className = "current-location-dot";

    locationMarkerRef.current = new mapboxgl.Marker({ element: elem })
      .setLngLat([coords.lng, coords.lat])
      .addTo(mapRef.current);

    mapRef.current.flyTo({
      center: [coords.lng, coords.lat],
      zoom: 15,
      duration: 1500
    });
  };

  useEffect(() => {
    /*
    Initializes the mapbox map if token is available, we have coordinates and the mapboxRef is set.
    */
    if (!mapboxToken || !mapboxRef.current) return;

    mapboxgl.accessToken = mapboxToken;

    mapRef.current = new mapboxgl.Map({
      container: mapboxRef.current,
      style: mapboxStyle,
      center: initialMapCenter,
      zoom: initialMapZoom,
    });

    mapRef.current.addControl(new mapboxgl.NavigationControl(), "bottom-right");

    return () => mapRef.current?.remove();
  }, [mapboxToken, mapboxStyle]);


  useEffect(() => {
    if (!mapRef.current || !selectedArea) return;

    mapRef.current.flyTo({
      center: selectedArea.focus_point,
      zoom: selectedArea.zoom,
      duration: 2000,
      essential: true,
    });
  }, [selectedArea]);

  useEffect(() => {
    if (!mapRef.current) return;

    fromMarkerRef.current?.remove()
    toMarkerRef.current?.remove()

    if (fromLocked?.geometry?.coordinates) {
      fromMarkerRef.current = new mapboxgl.Marker({color: "red"})
      .setLngLat([fromLocked.geometry.coordinates[0], fromLocked.geometry.coordinates[1]])
      .addTo(mapRef.current)
    }

    if (toLocked?.geometry?.coordinates) {
      toMarkerRef.current = new mapboxgl.Marker({color: "red"})
      .setLngLat([toLocked.geometry.coordinates[0], toLocked.geometry.coordinates[1]])
      .addTo(mapRef.current)
    }    
  },[fromLocked, toLocked]);


  useEffect(() => {
    /*
    Zooms the map to fit both From and To locations if both are set.
    */
    if (!mapRef.current || !fromLocked?.geometry?.coordinates || !toLocked?.geometry?.coordinates) return;

    const bounds = new mapboxgl.LngLatBounds()
      .extend(fromLocked.geometry.coordinates)
      .extend(toLocked.geometry.coordinates);

    mapRef.current.fitBounds(bounds, {
      padding: 80,
      duration: 1500
    });
  }, [fromLocked, toLocked]);


  useEffect(() => {
    /*
    Zooms the map to From location if only From is set.
    */
    if (!mapRef.current || !fromLocked?.geometry?.coordinates) return;
    
    if (fromLocked && (!toLocked || !toLocked.geometry?.coordinates)) {
      mapRef.current.flyTo({
        center: fromLocked.geometry.coordinates,
        zoom: 15,
        duration: 1500
      });
    }
  }, [fromLocked, toLocked]);


<<<<<<< HEAD
=======
  useEffect(() => {
    /*
    Zooms the map to fit both From and To locations if both are set.
    */
    if (!mapRef.current || !fromLocked?.geometry?.coordinates || !toLocked?.geometry?.coordinates) return;

    const bounds = new mapboxgl.LngLatBounds()
      .extend(fromLocked.geometry.coordinates)
      .extend(toLocked.geometry.coordinates);

    mapRef.current.fitBounds(bounds, {
      padding: 110,
      duration: 1500
    });
  }, [fromLocked, toLocked]);


>>>>>>> 0bd6baf4
  if (mapboxToken) {
    return (
      <div style={{ position: "relative", height: "100%", width: "100%" }}>
        <div
          ref={mapboxRef}
          data-testid="mapbox-map"
          style={{ height: "100%", width: "100%" }}
        />

        <div className="location-button-container">
          <LocationButton onLocationFound={handleLocationFound} />
        </div>
      </div>
    );
  }


return (
  <div style={{ height: "100%", width: "100%" }}>
    <MapContainer
      center={selectedArea?.focus_point || initialMapCenter}
      zoom={selectedArea?.zoom || initialMapZoom}
      style={{ height: "100%", width: "100%" }}
    >
        <TileLayer
          attribution='&copy; <a href="https://www.openstreetmap.org/copyright">OpenStreetMap</a> contributors'
          url="https://{s}.tile.openstreetmap.org/{z}/{x}/{y}.png"
        />
      </MapContainer>
    </div>
  
  );


/* We ignore this line in coverage report, because it is unreachable.
However, typescript requires handling this corner case */
//istanbul ignore next

return null;
}

export default MapComponent;<|MERGE_RESOLUTION|>--- conflicted
+++ resolved
@@ -48,7 +48,7 @@
     routes as Record<string, GeoJSON.FeatureCollection>,
     showAQIColors
   );
-  useHighlightChosenArea(mapRef.current);
+  useHighlightChosenArea(mapRef.current, selectedArea);
 
   const handleLocationFound = (coords: { lat: number; lng: number }) => {
         /*
@@ -158,8 +158,6 @@
   }, [fromLocked, toLocked]);
 
 
-<<<<<<< HEAD
-=======
   useEffect(() => {
     /*
     Zooms the map to fit both From and To locations if both are set.
@@ -177,7 +175,6 @@
   }, [fromLocked, toLocked]);
 
 
->>>>>>> 0bd6baf4
   if (mapboxToken) {
     return (
       <div style={{ position: "relative", height: "100%", width: "100%" }}>
