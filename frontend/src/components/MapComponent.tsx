import React, { useEffect, useRef } from 'react';
import { MapContainer, TileLayer } from 'react-leaflet';
import 'leaflet/dist/leaflet.css';
import mapboxgl from 'mapbox-gl';
import 'mapbox-gl/dist/mapbox-gl.css';
import { initialMapZoom, initialMapCenter } from '../constants';
import { LockedLocation, RouteGeoJSON, Area } from '../types';
import { useDrawRoutes } from '../hooks/useDrawRoutes';
import { useHighlightChosenArea } from '../hooks/useHighlightChosenArea';
import { isValidCoordsArray } from '../utils/coordsNormalizer';
import { extractRouteCoordinates, calculateBounds, getPadding } from '../utils/mapBounds';
<<<<<<< HEAD
import { useExposureOverlay } from '../contexts/ExposureOverlayContext';
import { ExposureChart } from './ExposureChart';
=======
import { getEnvVar } from '../utils/config';
>>>>>>> 0f6feab3

interface MapComponentProps {
  fromLocked: LockedLocation | null;
  toLocked: LockedLocation | null;
  routes: Record<string, RouteGeoJSON> | null;
  loopRoutes: Record<string, RouteGeoJSON> | null;
  showAQIColors: boolean;
  selectedArea: Area | null;
  selectedRoute: string | null;
  showLoopOnly: boolean;
  loop: boolean;
}

interface MapWithLock extends mapboxgl.Map {
  interactionLocked?: boolean;
}

export const updateWaterLayers = (map: mapboxgl.Map): void => {
  const layers = map.getStyle().layers;
  if (!layers) return;

  layers.forEach((layer) => {
    if (layer.id?.includes('water')) {
      try {
        map.setPaintProperty(layer.id, 'fill-color', 'hsl(200, 80%, 80%)');
        map.setPaintProperty(layer.id, 'fill-outline-color', 'hsl(200, 70%, 75%)');
      } catch {}
    }
  });
};

const MapComponent: React.FC<MapComponentProps> = ({
  fromLocked,
  toLocked,
  routes,
  loopRoutes,
  showAQIColors,
  selectedArea,
  selectedRoute,
  showLoopOnly,
  loop,
}) => {
  const mapboxToken = getEnvVar('REACT_APP_MAPBOX_TOKEN');
  const mapboxStyle = getEnvVar('REACT_APP_MAPBOX_STYLE');
  const mapboxRef = useRef<HTMLDivElement>(null);
  const mapRef = useRef<MapWithLock | null>(null);
  const fromMarkerRef = useRef<mapboxgl.Marker | null>(null);
  const toMarkerRef = useRef<mapboxgl.Marker | null>(null);
  const overlay = useExposureOverlay();

  const visibleRoutes = showLoopOnly ? loopRoutes || {} : routes || {};

  // Draw routes
  useDrawRoutes(
    mapRef.current,
    visibleRoutes as Record<string, GeoJSON.FeatureCollection>,
    showAQIColors,
    showLoopOnly ? null : selectedRoute,
  );

  // Fit map to active routes
  useEffect(() => {
    if (!mapRef.current) return;
    const map = mapRef.current;
    const activeRoutes = showLoopOnly ? loopRoutes : routes;
    if (!activeRoutes) return;

    const coords = extractRouteCoordinates(activeRoutes);
    const bounds = calculateBounds(coords);
    if (!bounds) return;

    const isMobile = window.innerWidth <= 800;
    const padding = getPadding(isMobile);

    map.fitBounds(bounds, {
      padding,
      duration: 1500,
    });
  }, [showLoopOnly, routes, loopRoutes]);

  // Highlight selected area
  useHighlightChosenArea(mapRef.current, selectedArea);

  // Initialize Mapbox map
  useEffect(() => {
    if (!mapboxToken || !mapboxRef.current) return;

    mapboxgl.accessToken = mapboxToken;
    const map = new mapboxgl.Map({
      container: mapboxRef.current,
      style: mapboxStyle,
      center: initialMapCenter,
      zoom: initialMapZoom,
    });

    map.addControl(new mapboxgl.NavigationControl(), 'bottom-right');
    const scale = new mapboxgl.ScaleControl({ maxWidth: 100, unit: 'metric' });
    map.addControl(scale, 'bottom-left');

    map.on('movestart', () => {
      const scaleEl = map.getContainer().querySelector('.mapboxgl-ctrl-scale') as HTMLElement;
      if (scaleEl) scaleEl.style.opacity = '0';
    });

    map.on('moveend', () => {
      const scaleEl = map.getContainer().querySelector('.mapboxgl-ctrl-scale') as HTMLElement;
      if (scaleEl) scaleEl.style.opacity = '1';
    });

    map.on('load', () => updateWaterLayers(map));

    mapRef.current = map;
    return () => map.remove();
  }, [mapboxToken, mapboxStyle]);

  // Update markers & zoom logic for loop / non-loop modes
  useEffect(() => {
    if (!mapRef.current) return;
    const map = mapRef.current;

    // Clear old markers
    fromMarkerRef.current?.remove();
    toMarkerRef.current?.remove();

    const fromCoords =
      fromLocked?.geometry?.coordinates && isValidCoordsArray(fromLocked.geometry.coordinates)
        ? fromLocked.geometry.coordinates
        : null;

    const toCoords =
      toLocked?.geometry?.coordinates && isValidCoordsArray(toLocked.geometry.coordinates)
        ? toLocked.geometry.coordinates
        : null;

    // Draw markers
    if (fromCoords) {
      fromMarkerRef.current = new mapboxgl.Marker({ color: 'red' })
        .setLngLat(fromCoords)
        .addTo(map);
    }

    if (!loop && toCoords) {
      toMarkerRef.current = new mapboxgl.Marker({ color: 'red' }).setLngLat(toCoords).addTo(map);
    }

    // Determine zoom behaviour
    // CASE A: LOOP MODE
    if (loop) {
      const hasLoopRoute = loopRoutes && Object.keys(loopRoutes).length > 0;

      if (hasLoopRoute) {
        // (A1) LOOP ROUTE EXISTS -> center to route
        const coords = extractRouteCoordinates(loopRoutes);
        const bounds = calculateBounds(coords);
        if (bounds) {
          const isMobile = window.innerWidth <= 800;
          const padding = getPadding(isMobile);
          map.fitBounds(bounds, { padding, duration: 1500 });
        }
      } else if (fromCoords) {
        // (A2) route has not loaded yet -> center to marker
        map.flyTo({ center: fromCoords, zoom: 16, duration: 1500 });
      }

      return;
    }

    // CASE B: NORMAL ROUTING MODE
    const hasRoutes = routes && Object.keys(routes).length > 0;

    if (hasRoutes) {
      // (B1) route exists -> focus full route
      const coords = extractRouteCoordinates(routes);
      const bounds = calculateBounds(coords);
      if (bounds) {
        const isMobile = window.innerWidth <= 800;
        const padding = getPadding(isMobile);
        map.fitBounds(bounds, { padding, duration: 1500 });
      }
      return;
    }

    // (B2) No route -> focus markers
    const points: [number, number][] = [];
    if (fromCoords) points.push(fromCoords);
    if (toCoords) points.push(toCoords);

    if (points.length >= 2) {
      const bounds = points.reduce(
        (b, c) => b.extend(c),
        new mapboxgl.LngLatBounds(points[0], points[0]),
      );
      const isMobile = window.innerWidth <= 800;
      const padding = getPadding(isMobile);
      map.fitBounds(bounds, { padding, duration: 1500 });
    } else if (points.length === 1) {
      map.flyTo({ center: points[0], zoom: 16, duration: 1500 });
    }
  }, [fromLocked, toLocked, loop, routes, loopRoutes]);

  // Fly to selected area and disable interactions until finished
  useEffect(() => {
    if (!mapRef.current || !selectedArea) return;
    const map = mapRef.current;

    map.dragPan.disable();
    map.scrollZoom.disable();
    map.boxZoom.disable();
    map.doubleClickZoom.disable();
    map.keyboard.disable();
    map.touchZoomRotate.disable();

    const onMoveEnd = (): void => {
      map.dragPan.enable();
      map.scrollZoom.enable();
      map.boxZoom.enable();
      map.doubleClickZoom.enable();
      map.keyboard.enable();
      map.touchZoomRotate.enable();
      map.off('moveend', onMoveEnd);
    };

    map.on('moveend', onMoveEnd);

    const [lon, lat] = selectedArea.focus_point || [];
    if (Number.isFinite(lon) && Number.isFinite(lat)) {
      map.flyTo({
        center: selectedArea.focus_point,
        zoom: selectedArea.zoom || 13.5,
        duration: 2000,
        essential: true,
      });
    }
  }, [selectedArea]);

  // debug overlay data ennen renderöintiä
  useEffect(() => {
    if (overlay.visible && overlay.data) console.debug('overlay.data', overlay.data);
  }, [overlay.visible, overlay.data]);

  if (mapboxToken) {
    return (
      <div style={{ position: 'relative', height: '100%', width: '100%' }}>
        <div ref={mapboxRef} data-testid='mapbox-map' style={{ height: '100%', width: '100%' }} />
        {overlay.visible && overlay.data && (
          <div className='map-exposure-overlay' role='dialog' onClick={(e) => e.stopPropagation()}>
            <div className='map-exposure-header'>
              <button type='button' className='overlay-close' onClick={() => overlay.close()}>
                ✕
              </button>
            </div>
            <div className='map-exposure-chart'>
              <ExposureChart
                exposureEdges={overlay.data.points}
                height={240}
                showMode='pm25'
                gridIntervalMeters={500}
                distanceUnit='m'
              />
            </div>
          </div>
        )}
      </div>
    );
  }

  // Leaflet fallback
  return (
    <div style={{ height: '100%', width: '100%' }}>
      <MapContainer
        center={selectedArea?.focus_point}
        zoom={selectedArea?.zoom}
        style={{ height: '100%', width: '100%' }}
      >
        <TileLayer
          attribution='&copy; <a href="https://www.openstreetmap.org/copyright">OpenStreetMap</a> contributors'
          url='https://{s}.tile.openstreetmap.org/{z}/{x}/{y}.png'
        />
      </MapContainer>
    </div>
  );
};

export default MapComponent;<|MERGE_RESOLUTION|>--- conflicted
+++ resolved
@@ -9,12 +9,9 @@
 import { useHighlightChosenArea } from '../hooks/useHighlightChosenArea';
 import { isValidCoordsArray } from '../utils/coordsNormalizer';
 import { extractRouteCoordinates, calculateBounds, getPadding } from '../utils/mapBounds';
-<<<<<<< HEAD
 import { useExposureOverlay } from '../contexts/ExposureOverlayContext';
 import { ExposureChart } from './ExposureChart';
-=======
 import { getEnvVar } from '../utils/config';
->>>>>>> 0f6feab3
 
 interface MapComponentProps {
   fromLocked: LockedLocation | null;
