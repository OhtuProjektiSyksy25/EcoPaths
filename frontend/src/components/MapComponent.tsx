/*
MapComponent.tsx renders a mapBox map currently centered on Berlin. 
If the mapbox fails it renders a leaflet map.
It also manages markers for From and To locations and adjusts the map view based on their presence.
*/
import React, { useEffect, useRef } from "react";
import { MapContainer, TileLayer } from "react-leaflet";
import "leaflet/dist/leaflet.css";
import mapboxgl from "mapbox-gl";
import "mapbox-gl/dist/mapbox-gl.css";
import { MbMap} from "../types/map";
import { berlinCenter, initialMapZoom } from "../constants";
import { useCoordinates } from "../hooks/useCoordinates";

interface MapComponentProps {
  fromLocked: any | null
  toLocked: any | null
  route: any | null
}

const MapComponent: React.FC<MapComponentProps> = ({fromLocked, toLocked}) => {

  const mapboxToken = process.env.REACT_APP_MAPBOX_TOKEN || '';
  const mapboxStyle = process.env.REACT_APP_MAPBOX_STYLE || '';
  const mapboxRef = useRef<HTMLDivElement>(null);
  const mapRef = useRef<mapboxgl.Map | null>(null)
  const fromMarkerRef = useRef<mapboxgl.Marker | null>(null);
  const toMarkerRef = useRef<mapboxgl.Marker | null>(null);
  const currentCoordinates = useCoordinates();

  useEffect(() => {
    /*
    Initializes the mapbox map if token is available, we have coordinates and the mapboxRef is set.
    */
    if (mapboxToken && mapboxRef.current && currentCoordinates) {
      mapboxgl.accessToken = mapboxToken;
      const coordsToUse: [number, number] = currentCoordinates
        ? [currentCoordinates[0], currentCoordinates[1]]
        : berlinCenter;
        mapRef.current = new mapboxgl.Map({
        container: mapboxRef.current,
        style: mapboxStyle,
        center: coordsToUse,
        zoom: initialMapZoom,
      });
      mapRef.current.addControl(new mapboxgl.NavigationControl());
      return () => 
        mapRef.current?.remove();
    }
  }, [mapboxToken, mapboxStyle, currentCoordinates]);

  useEffect(() => {
    if (!mapRef.current) return

    fromMarkerRef.current?.remove()
    toMarkerRef.current?.remove()

    if (fromLocked?.geometry?.coordinates) {
      fromMarkerRef.current = new mapboxgl.Marker({color: "red"})
      .setLngLat([fromLocked.geometry.coordinates[0], fromLocked.geometry.coordinates[1]])
      .addTo(mapRef.current)
    }

    if (toLocked?.geometry?.coordinates) {
      toMarkerRef.current = new mapboxgl.Marker({color: "red"})
      .setLngLat([toLocked.geometry.coordinates[0], toLocked.geometry.coordinates[1]])
      .addTo(mapRef.current)
    }    
  },[fromLocked, toLocked])



  useEffect(() => {
    /*
    Zooms the map to From location if only From is set.
    */
    if (!mapRef.current || !fromLocked?.geometry?.coordinates) return;
    
    if (fromLocked && (!toLocked || toLocked.length === 0)) {
      mapRef.current.flyTo({
        center: fromLocked.geometry.coordinates,
        zoom: 15,
        duration: 1500
      });
    }
  }, [fromLocked, toLocked]);


  useEffect(() => {
    /*
    Zooms the map to fit both From and To locations if both are set.
    */
    if (!mapRef.current || !fromLocked?.geometry?.coordinates || !toLocked?.geometry?.coordinates) return;

    const bounds = new mapboxgl.LngLatBounds()
      .extend(fromLocked.geometry.coordinates)
      .extend(toLocked.geometry.coordinates);

    mapRef.current.fitBounds(bounds, {
      padding: 80,
      duration: 1500
    });
  }, [fromLocked, toLocked]);

  if (mapboxToken) {
    return (
      <div style={{ height: "100vh", width: "100%" }}>
        
        <div ref={mapboxRef} 
        data-testid="mapbox-map" 
        style={{ height: "100%", width: "100%" }} />
      </div>
    );
  }
 
  if (!mapboxToken){
    return (
    <div style={{ height: "100vh", width: "100%" }}>
      <MapContainer
        center={berlinCenter}
        zoom={14}
        style={{ height: "100%", width: "100%" }}
      >
        <TileLayer
          attribution='&copy; <a href="https://www.openstreetmap.org/copyright">OpenStreetMap</a> contributors'
          url="https://{s}.tile.openstreetmap.org/{z}/{x}/{y}.png"
        />
      </MapContainer>
    </div>
  
  );
}
/* We ignore this line in coverage report, because it is unreachable.
However, typescript requires handling this corner case */
//istanbul ignore next
<<<<<<< HEAD

=======
return null;
}
>>>>>>> b4c5f636

export default MapComponent;<|MERGE_RESOLUTION|>--- conflicted
+++ resolved
@@ -20,8 +20,8 @@
 
 const MapComponent: React.FC<MapComponentProps> = ({fromLocked, toLocked}) => {
 
-  const mapboxToken = process.env.REACT_APP_MAPBOX_TOKEN || '';
-  const mapboxStyle = process.env.REACT_APP_MAPBOX_STYLE || '';
+  const mapboxToken = process.env.REACT_APP_MAPBOX_TOKEN || 'Mapbox token is needed in order to use the map';
+  const mapboxStyle = process.env.REACT_APP_MAPBOX_STYLE || 'Mapbox style is needed in order to use the map';
   const mapboxRef = useRef<HTMLDivElement>(null);
   const mapRef = useRef<mapboxgl.Map | null>(null)
   const fromMarkerRef = useRef<mapboxgl.Marker | null>(null);
@@ -127,17 +127,7 @@
         />
       </MapContainer>
     </div>
-  
   );
+};
 }
-/* We ignore this line in coverage report, because it is unreachable.
-However, typescript requires handling this corner case */
-//istanbul ignore next
-<<<<<<< HEAD
-
-=======
-return null;
-}
->>>>>>> b4c5f636
-
 export default MapComponent;