--- conflicted
+++ resolved
@@ -23,22 +23,16 @@
   fromLocked: LockedLocation | null;
   toLocked: LockedLocation | null;
   routes: Record<string, RouteGeoJSON> | null;
-<<<<<<< HEAD
+  showAQIColors: boolean;
   selectedArea: Area | null;
-=======
-  showAQIColors: boolean;
->>>>>>> b2356d32
 }
 
 const MapComponent: React.FC<MapComponentProps> = ({
   fromLocked,
   toLocked,
   routes,
-<<<<<<< HEAD
+  showAQIColors, 
   selectedArea,
-=======
-  showAQIColors, 
->>>>>>> b2356d32
 }) => {
   const mapboxToken = process.env.REACT_APP_MAPBOX_TOKEN || "";
   const mapboxStyle = process.env.REACT_APP_MAPBOX_STYLE || "";
