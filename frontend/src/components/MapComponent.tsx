import React, { useEffect, useRef, useState } from 'react';
import { MapContainer, TileLayer } from 'react-leaflet';
import 'leaflet/dist/leaflet.css';
import mapboxgl from 'mapbox-gl';
import 'mapbox-gl/dist/mapbox-gl.css';
import { initialMapZoom, initialMapCenter } from '../constants';
import { LockedLocation, RouteGeoJSON, Area } from '../types';
import { useDrawRoutes } from '../hooks/useDrawRoutes';
import { useHighlightChosenArea } from '../hooks/useHighlightChosenArea';
import { isValidCoordsArray } from '../utils/coordsNormalizer';
import { extractRouteCoordinates, calculateBounds, getPadding } from '../utils/mapBounds';
import { useExposureOverlay } from '../contexts/ExposureOverlayContext';
import { ExposureChart } from './ExposureChart';
import { getEnvVar } from '../utils/config';
import ReactDOM from 'react-dom';
import AQILegend from './AQILegend';

interface MapComponentProps {
  fromLocked: LockedLocation | null;
  toLocked: LockedLocation | null;
  routes: Record<string, RouteGeoJSON> | null;
  loopRoutes: Record<string, RouteGeoJSON> | null;
  showAQIColors: boolean;
  selectedArea: Area | null;
  selectedRoute: string | null;
  showLoopOnly: boolean;
  loop: boolean;
}

interface MapWithLock extends mapboxgl.Map {
  interactionLocked?: boolean;
}

export const updateWaterLayers = (map: mapboxgl.Map): void => {
  const layers = map.getStyle().layers;
  if (!layers) return;

  layers.forEach((layer) => {
    if (layer.id?.includes('water')) {
      try {
        map.setPaintProperty(layer.id, 'fill-color', 'hsl(200, 80%, 80%)');
        map.setPaintProperty(layer.id, 'fill-outline-color', 'hsl(200, 70%, 75%)');
      } catch {}
    }
  });
};

const MapComponent: React.FC<MapComponentProps> = ({
  fromLocked,
  toLocked,
  routes,
  loopRoutes,
  showAQIColors,
  selectedArea,
  selectedRoute,
  showLoopOnly,
  loop,
}) => {
  const mapboxToken = getEnvVar('REACT_APP_MAPBOX_TOKEN');
  const mapboxStyle = getEnvVar('REACT_APP_MAPBOX_STYLE');
  const mapboxRef = useRef<HTMLDivElement>(null);
  const mapRef = useRef<MapWithLock | null>(null);
  const fromMarkerRef = useRef<mapboxgl.Marker | null>(null);
  const toMarkerRef = useRef<mapboxgl.Marker | null>(null);
  const overlay = useExposureOverlay();
  const [overlayPos, setOverlayPos] = useState<{
    top: number;
    left: number;
    width: number;
    height: number;
  } | null>(null);

  const visibleRoutes = showLoopOnly ? loopRoutes || {} : routes || {};

  // Draw routes
  useDrawRoutes(
    mapRef.current,
    visibleRoutes as Record<string, GeoJSON.FeatureCollection>,
    showAQIColors,
    showLoopOnly ? null : selectedRoute,
  );

  // Fit map to active routes
  useEffect(() => {
    if (!mapRef.current) return;
    const map = mapRef.current;
    const activeRoutes = showLoopOnly ? loopRoutes : routes;
    if (!activeRoutes) return;

    const coords = extractRouteCoordinates(activeRoutes);
    const bounds = calculateBounds(coords);
    if (!bounds) return;

    const isMobile = window.innerWidth <= 800;
    const padding = getPadding(isMobile);

    map.fitBounds(bounds, {
      padding,
      duration: 1500,
    });
  }, [showLoopOnly, routes, loopRoutes]);

  // Highlight selected area
  useHighlightChosenArea(mapRef.current, selectedArea);

  // Initialize Mapbox map
  useEffect(() => {
    if (!mapboxToken || !mapboxRef.current) return;

    mapboxgl.accessToken = mapboxToken;
    const map = new mapboxgl.Map({
      container: mapboxRef.current,
      style: mapboxStyle,
      center: initialMapCenter,
      zoom: initialMapZoom,
    });

    map.addControl(new mapboxgl.NavigationControl(), 'bottom-right');
    const scale = new mapboxgl.ScaleControl({ maxWidth: 100, unit: 'metric' });
    map.addControl(scale, 'bottom-left');

    map.on('movestart', () => {
      const scaleEl = map.getContainer().querySelector('.mapboxgl-ctrl-scale') as HTMLElement;
      if (scaleEl) scaleEl.style.opacity = '0';
    });

    map.on('moveend', () => {
      const scaleEl = map.getContainer().querySelector('.mapboxgl-ctrl-scale') as HTMLElement;
      if (scaleEl) scaleEl.style.opacity = '1';
    });

    map.on('load', () => {
      updateWaterLayers(map);
    });

    mapRef.current = map;
    return () => {
      map.remove();
    };
  }, [mapboxToken, mapboxStyle]);

  // Update markers & zoom logic for loop / non-loop modes
  useEffect(() => {
    if (!mapRef.current) return;
    const map = mapRef.current;

    // Clear old markers
    fromMarkerRef.current?.remove();
    toMarkerRef.current?.remove();

    const fromCoords =
      fromLocked?.geometry?.coordinates && isValidCoordsArray(fromLocked.geometry.coordinates)
        ? fromLocked.geometry.coordinates
        : null;

    const toCoords =
      toLocked?.geometry?.coordinates && isValidCoordsArray(toLocked.geometry.coordinates)
        ? toLocked.geometry.coordinates
        : null;

    // Draw markers
    if (fromCoords) {
      fromMarkerRef.current = new mapboxgl.Marker({ color: 'red' })
        .setLngLat(fromCoords)
        .addTo(map);
    }

    if (!loop && toCoords) {
      toMarkerRef.current = new mapboxgl.Marker({ color: 'red' }).setLngLat(toCoords).addTo(map);
    }

    // Determine zoom behaviour
    // CASE A: LOOP MODE
    if (loop) {
      const hasLoopRoute = loopRoutes && Object.keys(loopRoutes).length > 0;

      if (hasLoopRoute) {
        // (A1) LOOP ROUTE EXISTS -> center to route
        const coords = extractRouteCoordinates(loopRoutes);
        const bounds = calculateBounds(coords);
        if (bounds) {
          const isMobile = window.innerWidth <= 800;
          const padding = getPadding(isMobile);
          map.fitBounds(bounds, { padding, duration: 1500 });
        }
      } else if (fromCoords) {
        // (A2) route has not loaded yet -> center to marker
        map.flyTo({ center: fromCoords, zoom: 16, duration: 1500 });
      }

      return;
    }

    // CASE B: NORMAL ROUTING MODE
    const hasRoutes = routes && Object.keys(routes).length > 0;

    if (hasRoutes) {
      // (B1) route exists -> focus full route
      const coords = extractRouteCoordinates(routes);
      const bounds = calculateBounds(coords);
      if (bounds) {
        const isMobile = window.innerWidth <= 800;
        const padding = getPadding(isMobile);
        map.fitBounds(bounds, { padding, duration: 1500 });
      }
      return;
    }

    // (B2) No route -> focus markers
    const points: [number, number][] = [];
    if (fromCoords) points.push(fromCoords);
    if (toCoords) points.push(toCoords);

    if (points.length >= 2) {
      const bounds = points.reduce(
        (b, c) => b.extend(c),
        new mapboxgl.LngLatBounds(points[0], points[0]),
      );
      const isMobile = window.innerWidth <= 800;
      const padding = getPadding(isMobile);
      map.fitBounds(bounds, { padding, duration: 1500 });
    } else if (points.length === 1) {
      map.flyTo({ center: points[0], zoom: 16, duration: 1500 });
    }
  }, [fromLocked, toLocked, loop, routes, loopRoutes]);

  // Fly to selected area and disable interactions until finished
  useEffect(() => {
    if (!mapRef.current || !selectedArea) return;
    const map = mapRef.current;

    map.dragPan.disable();
    map.scrollZoom.disable();
    map.boxZoom.disable();
    map.doubleClickZoom.disable();
    map.keyboard.disable();
    map.touchZoomRotate.disable();

    const onMoveEnd = (): void => {
      map.dragPan.enable();
      map.scrollZoom.enable();
      map.boxZoom.enable();
      map.doubleClickZoom.enable();
      map.keyboard.enable();
      map.touchZoomRotate.enable();
      map.off('moveend', onMoveEnd);
    };

    map.on('moveend', onMoveEnd);

    const [lon, lat] = selectedArea.focus_point || [];
    if (Number.isFinite(lon) && Number.isFinite(lat)) {
      const isMobile = window.innerWidth <= 800;

      if (isMobile) {
        const padding = { top: 80, bottom: 320, left: 130, right: 10 };
        const point = new mapboxgl.LngLat(lon, lat);
        const bounds = new mapboxgl.LngLatBounds(point, point);

        map.fitBounds(bounds, {
          padding,
<<<<<<< HEAD
          maxZoom: 11,
=======
          maxZoom: 12.5,
>>>>>>> a6ba769a
          duration: 2000,
        });
      } else {
        map.flyTo({
          center: selectedArea.focus_point,
          zoom: selectedArea.zoom || 13.5,
          duration: 2000,
          essential: true,
        });
      }
    }
  }, [selectedArea]);

  // debug overlay data ennen renderöintiä
  useEffect(() => {
    if (overlay.visible && overlay.data) console.debug('overlay.data', overlay.data);
  }, [overlay.visible, overlay.data]);

  console.log('Rendering overlay, visible:', overlay.visible, overlay.data);

  useEffect(() => {
    const updatePos = (): void => {
      const m = mapboxRef.current;
      if (!m) {
        setOverlayPos(null);
        return;
      }
      const r = m.getBoundingClientRect();
      const maxW = Math.min(360, r.width - 20);
      const maxH = Math.min(320, r.height - 20);
      const top = Math.max(8, r.top + 8);
      const left = Math.max(8, r.left + 8);

      setOverlayPos({
        top,
        left,
        width: Math.max(200, maxW),
        height: Math.max(120, maxH),
      });
    };

    updatePos();
    window.addEventListener('resize', updatePos);
    window.addEventListener('scroll', updatePos, true);

    return () => {
      window.removeEventListener('resize', updatePos);
      window.removeEventListener('scroll', updatePos, true);
    };
  }, [overlay.visible]);

  if (mapboxToken) {
    const inlineOverlayStyle = overlayPos
      ? {
          position: 'fixed' as const,
          top: overlayPos.top,
          left: overlayPos.left,
          width: overlayPos.width,
          height: overlayPos.height,
          zIndex: 2147483647,
        }
      : {
          position: 'fixed' as const,
          top: 10,
          left: 10,
          width: 320,
          height: 240,
          zIndex: 2147483647,
        };

    return (
      <div style={{ position: 'relative', height: '100%', width: '100%' }}>
        <div ref={mapboxRef} data-testid='mapbox-map' style={{ height: '100%', width: '100%' }} />

        <AQILegend show={showAQIColors} />

        {overlay.visible &&
          overlay.data &&
          ReactDOM.createPortal(
            <div
              className='map-exposure-overlay'
              role='dialog'
              onClick={(e) => e.stopPropagation()}
              style={inlineOverlayStyle}
            >
              <div className='map-exposure-chart'>
                <ExposureChart
                  exposureEdges={overlay.data.points}
                  height={240}
                  showMode='pm25'
                  distanceUnit='m'
                  onClose={() => overlay.close()}
                />
              </div>
            </div>,
            document.body,
          )}
      </div>
    );
  }

  // Leaflet fallback
  return (
    <div style={{ height: '100%', width: '100%' }}>
      <MapContainer
        center={selectedArea?.focus_point}
        zoom={selectedArea?.zoom}
        style={{ height: '100%', width: '100%' }}
      >
        <TileLayer
          attribution='&copy; <a href="https://www.openstreetmap.org/copyright">OpenStreetMap</a> contributors'
          url='https://{s}.tile.openstreetmap.org/{z}/{x}/{y}.png'
        />
      </MapContainer>
    </div>
  );
};

export default MapComponent;<|MERGE_RESOLUTION|>--- conflicted
+++ resolved
@@ -259,11 +259,7 @@
 
         map.fitBounds(bounds, {
           padding,
-<<<<<<< HEAD
-          maxZoom: 11,
-=======
           maxZoom: 12.5,
->>>>>>> a6ba769a
           duration: 2000,
         });
       } else {
