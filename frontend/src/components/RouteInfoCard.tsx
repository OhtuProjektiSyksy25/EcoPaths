/*
RouteInfoCard is a component that displays information, for example the walking time estimate to the user. 
Expandable to show AQI comparisons with other routes.
*/

import React from 'react';
import { AqiComparison } from '@/types/route';
import '../styles/RouteInfoCard.css';

interface RouteInfoCardProps {
  route_type: string;
  time_estimate: string;
  total_length: number;
  aq_average: number;
  comparisons?: Record<string, AqiComparison>;
  isSelected?: boolean;
  isExpanded?: boolean;
}

/*
RouteInfoCard component displays route information including type, time estimate, total length, and air quality average.
Can be expanded to show comparisons with other routes.
*/
const RouteInfoCard: React.FC<RouteInfoCardProps> = ({
  route_type,
  time_estimate,
  total_length,
  aq_average,
  comparisons = {},
  isSelected = false,
  isExpanded = false,
}) => {
  const hasComparisons = Object.keys(comparisons).length > 0;

  return (
    <div className={`RouteInfoCard ${isSelected ? 'selected' : ''}`}>
<<<<<<< HEAD
      {/* Desktop layout */}
      <div className="desktop-layout">
        <div className="route-type">
          <span className="route_type">{route_type}</span>
        </div>
        <div className="time-estimate">
          <span className="time_estimate">{time_estimate}</span>
        </div>
        <div className="additional-info">
          <span className="total_length">{total_length} km</span>
          <span className="aq_average">AQI {aq_average}</span>
        </div>
      </div>

      {/* Mobile layout */}
      <div className="route-card-content">
        <span className="route_type">{route_type}</span>
        <span className="time-estimate">{time_estimate}</span>
        <span className="route-stat-divider">|</span>
        <div className="additional-info">
          <span>{total_length} km</span>
          <span className="route-stat-divider">|</span>
          <span>AQI {aq_average}</span>
=======
      <div className='route-card-header'>
        <div className='route-type'>
          <span className='route_type'>{route_type}</span>
        </div>
        <div className='time-estimate'>
          <span className='time_estimate'>{time_estimate}</span>
        </div>
        <div className='additional-info'>
          <span className='total_length'>{total_length} km</span>
          <span className='aq_average'>AQI {aq_average}</span>
>>>>>>> 5ba6f09b
        </div>
      </div>

      {isExpanded && hasComparisons && (
<<<<<<< HEAD
        <div className="route-comparisons">
          <div className="comparisons-divider"></div>
          {Object.entries(comparisons).map(([comparedMode, data]) => (
            <div key={comparedMode} className="comparison-item">
              <span className="comparison-text">{data.comparison_text}</span>
=======
        <div className='route-comparisons'>
          <div className='comparisons-divider'></div>
          {Object.entries(comparisons).map(([comparedMode, data]) => (
            <div key={comparedMode} className='comparison-item'>
              <span className='comparison-text'>{data.comparison_text}</span>
>>>>>>> 5ba6f09b
            </div>
          ))}
        </div>
      )}
    </div>
  );
};

export default RouteInfoCard;<|MERGE_RESOLUTION|>--- conflicted
+++ resolved
@@ -34,32 +34,8 @@
 
   return (
     <div className={`RouteInfoCard ${isSelected ? 'selected' : ''}`}>
-<<<<<<< HEAD
       {/* Desktop layout */}
-      <div className="desktop-layout">
-        <div className="route-type">
-          <span className="route_type">{route_type}</span>
-        </div>
-        <div className="time-estimate">
-          <span className="time_estimate">{time_estimate}</span>
-        </div>
-        <div className="additional-info">
-          <span className="total_length">{total_length} km</span>
-          <span className="aq_average">AQI {aq_average}</span>
-        </div>
-      </div>
-
-      {/* Mobile layout */}
-      <div className="route-card-content">
-        <span className="route_type">{route_type}</span>
-        <span className="time-estimate">{time_estimate}</span>
-        <span className="route-stat-divider">|</span>
-        <div className="additional-info">
-          <span>{total_length} km</span>
-          <span className="route-stat-divider">|</span>
-          <span>AQI {aq_average}</span>
-=======
-      <div className='route-card-header'>
+      <div className='desktop-layout'>
         <div className='route-type'>
           <span className='route_type'>{route_type}</span>
         </div>
@@ -69,24 +45,27 @@
         <div className='additional-info'>
           <span className='total_length'>{total_length} km</span>
           <span className='aq_average'>AQI {aq_average}</span>
->>>>>>> 5ba6f09b
+        </div>
+      </div>
+
+      {/* Mobile layout */}
+      <div className='route-card-content'>
+        <span className='route_type'>{route_type}</span>
+        <span className='time-estimate'>{time_estimate}</span>
+        <span className='route-stat-divider'>|</span>
+        <div className='additional-info'>
+          <span>{total_length} km</span>
+          <span className='route-stat-divider'>|</span>
+          <span>AQI {aq_average}</span>
         </div>
       </div>
 
       {isExpanded && hasComparisons && (
-<<<<<<< HEAD
-        <div className="route-comparisons">
-          <div className="comparisons-divider"></div>
-          {Object.entries(comparisons).map(([comparedMode, data]) => (
-            <div key={comparedMode} className="comparison-item">
-              <span className="comparison-text">{data.comparison_text}</span>
-=======
         <div className='route-comparisons'>
           <div className='comparisons-divider'></div>
           {Object.entries(comparisons).map(([comparedMode, data]) => (
             <div key={comparedMode} className='comparison-item'>
               <span className='comparison-text'>{data.comparison_text}</span>
->>>>>>> 5ba6f09b
             </div>
           ))}
         </div>
