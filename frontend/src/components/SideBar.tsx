--- conflicted
+++ resolved
@@ -448,129 +448,6 @@
             />
           </div>
 
-<<<<<<< HEAD
-        {loop && (
-          <>
-            {loopLoading && (!loopSummaries || Object.keys(loopSummaries).length === 0) ? (
-              <div className='route-loading-message'>
-                <p>Loading loop routes...</p>
-              </div>
-            ) : null}
-
-            {loopSummaries?.loop1 && (
-              <div
-                className='route-card-base loop1-container route-container'
-                onClick={() => onRouteSelect('loop1')}
-                onMouseDown={(e) => e.preventDefault()}
-              >
-                <RouteInfoCard
-                  route_type='Loop 1'
-                  time_estimates={loopSummaries.loop1.time_estimates}
-                  total_length={loopSummaries.loop1.total_length}
-                  aq_average={loopSummaries.loop1.aq_average}
-                  exposurePoints={getExposureEdges('loop1')}
-                  isSelected={selectedRoute === 'loop1'}
-                  isExpanded={selectedRoute === 'loop1'}
-                  mode={routeMode}
-                  onClick={() => {
-                    const points = getExposureEdges('loop1');
-                    open({ title: 'Loop 1', points, mode: 'cumulative' });
-                  }}
-                />
-              </div>
-            )}
-
-            {loopSummaries?.loop2 && (
-              <div
-                className='route-card-base loop2-container route-container'
-                onClick={() => onRouteSelect('loop2')}
-                onMouseDown={(e) => e.preventDefault()}
-              >
-                <RouteInfoCard
-                  route_type='Loop 2'
-                  time_estimates={loopSummaries.loop2.time_estimates}
-                  total_length={loopSummaries.loop2.total_length}
-                  aq_average={loopSummaries.loop2.aq_average}
-                  exposurePoints={getExposureEdges('loop2')}
-                  isSelected={selectedRoute === 'loop2'}
-                  isExpanded={selectedRoute === 'loop2'}
-                  mode={routeMode}
-                  onClick={() => {
-                    const points = getExposureEdges('loop2');
-                    open({ title: 'Loop 2', points, mode: 'cumulative' });
-                  }}
-                />
-              </div>
-            )}
-
-            {loopSummaries?.loop3 && (
-              <div
-                className='route-card-base loop3-container route-container'
-                onClick={() => onRouteSelect('loop3')}
-                onMouseDown={(e) => e.preventDefault()}
-              >
-                <RouteInfoCard
-                  route_type='Loop 3'
-                  time_estimates={loopSummaries.loop3.time_estimates}
-                  total_length={loopSummaries.loop3.total_length}
-                  aq_average={loopSummaries.loop3.aq_average}
-                  exposurePoints={getExposureEdges('loop3')}
-                  isSelected={selectedRoute === 'loop3'}
-                  isExpanded={selectedRoute === 'loop3'}
-                  mode={routeMode}
-                  onClick={() => {
-                    const points = getExposureEdges('loop3');
-                    open({ title: 'Loop 3', points, mode: 'cumulative' });
-                  }}
-                />
-              </div>
-            )}
-
-            {/* Loading indicator for remaining loops */}
-            {loopLoading && loopSummaries && Object.keys(loopSummaries).length < 3 && (
-              <div className='route-loading-message'>
-                <p>Computing {3 - Object.keys(loopSummaries).length} more loop route(s)...</p>
-              </div>
-            )}
-
-            <div className='aqi-toggle-button'>
-              <button
-                onClick={() => setShowAQIColors(!showAQIColors)}
-                className={showAQIColors ? 'active' : ''}
-              >
-                <div className='aqi-button-content'>
-                  <span className='aqi-button-text'>
-                    {showAQIColors ? 'AQI COLOURS ON' : 'SHOW AQI COLOURS ON MAP'}
-                  </span>
-                </div>
-              </button>
-            </div>
-          </>
-        )}
-
-        {!loop && summaries && !children && (
-          <>
-            <div
-              className='route-card-base best-aq-container route-container'
-              onClick={() => onRouteSelect('best_aq')}
-              onMouseDown={(e) => e.preventDefault()}
-            >
-              <RouteInfoCard
-                route_type='Best AQ Route'
-                time_estimates={summaries.best_aq.time_estimates}
-                total_length={summaries.best_aq.total_length}
-                aq_average={summaries.best_aq.aq_average}
-                comparisons={aqiDifferences?.best_aq}
-                isSelected={selectedRoute === 'best_aq'}
-                isExpanded={selectedRoute === 'best_aq'}
-                mode={routeMode}
-                onClick={() => {
-                  const routeKey: RouteType = 'best_aq';
-                  //console.log('routes?.[routeKey]:', routes?.[routeKey]);
-                  const points = getExposureEdges(routeKey);
-                  //console.log('Overlay points:', points);
-                  open({ points, title: 'Best AQ Route', mode: 'cumulative' });
-=======
           <div className='divider' />
 
           <div className='input-box'>
@@ -585,7 +462,6 @@
                 onSelect={(place) => {
                   toInputSelected.current = true;
                   onToSelect(place);
->>>>>>> c5b3accf
                 }}
               />
             )}
@@ -742,6 +618,202 @@
             </>
           )}
         </div>
+
+        {children}
+
+        {loop && (
+          <>
+            {loopLoading && (!loopSummaries || Object.keys(loopSummaries).length === 0) ? (
+              <div className='route-loading-message'>
+                <p>Loading loop routes...</p>
+              </div>
+            ) : null}
+
+            {loopSummaries?.loop1 && (
+              <div
+                className='route-card-base loop1-container route-container'
+                onClick={() => onRouteSelect('loop1')}
+                onMouseDown={(e) => e.preventDefault()}
+              >
+                <RouteInfoCard
+                  route_type='Loop 1'
+                  time_estimates={loopSummaries.loop1.time_estimates}
+                  total_length={loopSummaries.loop1.total_length}
+                  aq_average={loopSummaries.loop1.aq_average}
+                  exposurePoints={getExposureEdges('loop1')}
+                  isSelected={selectedRoute === 'loop1'}
+                  isExpanded={selectedRoute === 'loop1'}
+                  mode={routeMode}
+                  onClick={() => {
+                    const points = getExposureEdges('loop1');
+                    open({ title: 'Loop 1', points, mode: 'cumulative' });
+                  }}
+                />
+              </div>
+            )}
+
+            {loopSummaries?.loop2 && (
+              <div
+                className='route-card-base loop2-container route-container'
+                onClick={() => onRouteSelect('loop2')}
+                onMouseDown={(e) => e.preventDefault()}
+              >
+                <RouteInfoCard
+                  route_type='Loop 2'
+                  time_estimates={loopSummaries.loop2.time_estimates}
+                  total_length={loopSummaries.loop2.total_length}
+                  aq_average={loopSummaries.loop2.aq_average}
+                  exposurePoints={getExposureEdges('loop2')}
+                  isSelected={selectedRoute === 'loop2'}
+                  isExpanded={selectedRoute === 'loop2'}
+                  mode={routeMode}
+                  onClick={() => {
+                    const points = getExposureEdges('loop2');
+                    open({ title: 'Loop 2', points, mode: 'cumulative' });
+                  }}
+                />
+              </div>
+            )}
+
+            {loopSummaries?.loop3 && (
+              <div
+                className='route-card-base loop3-container route-container'
+                onClick={() => onRouteSelect('loop3')}
+                onMouseDown={(e) => e.preventDefault()}
+              >
+                <RouteInfoCard
+                  route_type='Loop 3'
+                  time_estimates={loopSummaries.loop3.time_estimates}
+                  total_length={loopSummaries.loop3.total_length}
+                  aq_average={loopSummaries.loop3.aq_average}
+                  exposurePoints={getExposureEdges('loop3')}
+                  isSelected={selectedRoute === 'loop3'}
+                  isExpanded={selectedRoute === 'loop3'}
+                  mode={routeMode}
+                  onClick={() => {
+                    const points = getExposureEdges('loop3');
+                    open({ title: 'Loop 3', points, mode: 'cumulative' });
+                  }}
+                />
+              </div>
+            )}
+
+            {/* Loading indicator for remaining loops */}
+            {loopLoading && loopSummaries && Object.keys(loopSummaries).length < 3 && (
+              <div className='route-loading-message'>
+                <p>Computing {3 - Object.keys(loopSummaries).length} more loop route(s)...</p>
+              </div>
+            )}
+
+            <div className='aqi-toggle-button'>
+              <button
+                onClick={() => setShowAQIColors(!showAQIColors)}
+                className={showAQIColors ? 'active' : ''}
+              >
+                <div className='aqi-button-content'>
+                  <span className='aqi-button-text'>
+                    {showAQIColors ? 'AQI COLOURS ON' : 'SHOW AQI COLOURS ON MAP'}
+                  </span>
+                </div>
+              </button>
+            </div>
+          </>
+        )}
+
+        {!loop && summaries && !children && (
+          <>
+            <div
+              className='route-card-base best-aq-container route-container'
+              onClick={() => onRouteSelect('best_aq')}
+              onMouseDown={(e) => e.preventDefault()}
+            >
+              <RouteInfoCard
+                route_type='Best AQ Route'
+                time_estimates={summaries.best_aq.time_estimates}
+                total_length={summaries.best_aq.total_length}
+                aq_average={summaries.best_aq.aq_average}
+                comparisons={aqiDifferences?.best_aq}
+                isSelected={selectedRoute === 'best_aq'}
+                isExpanded={selectedRoute === 'best_aq'}
+                mode={routeMode}
+                onClick={() => {
+                  const routeKey: RouteType = 'best_aq';
+                  //console.log('routes?.[routeKey]:', routes?.[routeKey]);
+                  const points = getExposureEdges(routeKey);
+                  //console.log('Overlay points:', points);
+                  open({ points, title: 'Best AQ Route', mode: 'cumulative' });
+                }}
+              />
+            </div>
+
+            <div
+              className='route-card-base fastest-container route-container'
+              onClick={() => onRouteSelect('fastest')}
+              onMouseDown={(e) => e.preventDefault()}
+            >
+              <RouteInfoCard
+                route_type='Fastest Route'
+                time_estimates={summaries.fastest.time_estimates}
+                total_length={summaries.fastest.total_length}
+                aq_average={summaries.fastest.aq_average}
+                comparisons={aqiDifferences?.fastest}
+                isSelected={selectedRoute === 'fastest'}
+                isExpanded={selectedRoute === 'fastest'}
+                mode={routeMode}
+                onClick={() => {
+                  const routeKey: RouteType = 'fastest';
+                  const points = getExposureEdges(routeKey);
+                  open({ points, title: 'Fastest Route', mode: 'cumulative' });
+                }}
+              />
+            </div>
+
+            <div
+              className='route-card-base balanced-container route-container'
+              onClick={() => onRouteSelect('balanced')}
+              onMouseDown={(e) => e.preventDefault()}
+            >
+              {balancedLoading ? (
+                <div className='route-loading-overlay'>
+                  <h4>Loading route...</h4>
+                </div>
+              ) : (
+                <RouteInfoCard
+                  route_type='Custom Route'
+                  time_estimates={summaries.balanced.time_estimates}
+                  total_length={summaries.balanced.total_length}
+                  aq_average={summaries.balanced.aq_average}
+                  comparisons={aqiDifferences?.balanced}
+                  isSelected={selectedRoute === 'balanced'}
+                  isExpanded={selectedRoute === 'balanced'}
+                  mode={routeMode}
+                  onClick={() => {
+                    const routeKey: RouteType = 'balanced';
+                    const points = getExposureEdges(routeKey);
+                    open({ points, title: 'Custom Route', mode: 'cumulative' });
+                  }}
+                />
+              )}
+            </div>
+            <RouteSlider
+              value={balancedWeight}
+              onChange={setBalancedWeight}
+              disabled={loading || balancedLoading}
+            />
+            <div className='aqi-toggle-button'>
+              <button
+                onClick={() => setShowAQIColors(!showAQIColors)}
+                className={showAQIColors ? 'active' : ''}
+              >
+                <div className='aqi-button-content'>
+                  <span className='aqi-button-text'>
+                    {showAQIColors ? 'AQI COLOURS ON' : 'SHOW AQI COLOURS ON MAP'}
+                  </span>
+                </div>
+              </button>
+            </div>
+          </>
+        )}
       </div>
     </>
   );
