/*
Component that renders "From" and "To" input fields and manages their state
renders suggestions for from and to fields and manages their state based on their values
uses LocationButton to get user's current location and set it as "From" value
*/

import React, { useState, useRef, useCallback, useEffect } from "react";
import InputContainer from "./InputContainer";
import { useGeolocation } from "../hooks/useGeolocationState";
import DisplayContainer from "./DisplayContainer";
import "../styles/SideBar.css";
import { RouteSummary } from "@/types/route";
import { Area } from "../types";

interface SideBarProps {
  onFromSelect: (place: any) => void;
  onToSelect: (place: any) => void;
  summaries: Record<string, RouteSummary> | null;
  showAQIColors: boolean;
  setShowAQIColors: (value: boolean) => void;
  selectedArea: Area | null;
<<<<<<< HEAD
  onErrorChange?: (error: string | null) => void; 
=======
  onErrorChange?: (error: string | null) => void;
>>>>>>> 4c57d09f
  children?: React.ReactNode;
}
const SideBar: React.FC<SideBarProps> = ({
  onFromSelect,
  onToSelect,
  summaries,
<<<<<<< HEAD
=======
  showAQIColors,
  setShowAQIColors,
>>>>>>> 4c57d09f
  selectedArea,
  onErrorChange,
  children
}) => {

  const [from, setFrom] = useState<string>("")
  const [to, setTo] = useState<string>("")
  const [fromSuggestions, setFromSuggestions] = useState<any[]>([])
  const [toSuggestions, setToSuggestions] = useState<any[]>([])
  const [showFromCurrentLocation, setShowFromCurrentLocation] = useState(false)
  const [waitingForLocation, setWaitingForLocation] = useState(false);
  const [errorMessage, setErrorMessage] = useState<string | null>(null);
  const debounce = useRef<number | null>()
  const { getCurrentLocation, coordinates } = useGeolocation();


  useEffect(() => {
    onErrorChange?.(errorMessage);
  }, [errorMessage, onErrorChange]);

  useEffect(() => {
    /*
    Creates a mock place object and calls onFromSelect with it
    when waiting for location and coordinates become available.
    */
    if (waitingForLocation && coordinates) {
      if (selectedArea && selectedArea.bbox) {
        const [minLon, minLat, maxLon, maxLat] = selectedArea.bbox;
        const isInside =
          coordinates.lng >= minLon &&
          coordinates.lng <= maxLon &&
          coordinates.lat >= minLat &&
          coordinates.lat <= maxLat;

        if (!isInside) {
          setErrorMessage(`Your location is outside ${selectedArea.display_name}. Please select a location within the area.`);
          setFrom("");
          setWaitingForLocation(false);
          return;
        }
      }
      const coordsString = `${coordinates.lat.toFixed(6)}, ${coordinates.lng.toFixed(6)}`;
      const mockPlace = {
        full_address: coordsString,
        center: [coordinates.lng, coordinates.lat],
        place_name: `Your Location (${coordsString})`,
        properties: { name: "Your Location" },
        geometry: { coordinates: [coordinates.lng, coordinates.lat] }
      };

      setFrom(coordsString);
      onFromSelect(mockPlace);
      setShowFromCurrentLocation(false);
      setWaitingForLocation(false);
    }
  }, [coordinates, waitingForLocation, onFromSelect]);

  const handleCurrentLocationSelect = useCallback(async () => {
    /*
    Handles selection of "Your location" suggestion
    Uses geolocation hook to get current coordinates
    Creates a mock place object and calls onFromSelect with it
    */
    try {
      setWaitingForLocation(true);

      if (!coordinates) {
        await getCurrentLocation();
      } else {
        if (selectedArea && selectedArea.bbox) {
          const [minLon, minLat, maxLon, maxLat] = selectedArea.bbox;
          const isInside =
            coordinates.lng >= minLon &&
            coordinates.lng <= maxLon &&
            coordinates.lat >= minLat &&
            coordinates.lat <= maxLat;

          if (!isInside) {
            setErrorMessage(`Your location is outside ${selectedArea.display_name}.`);
            setFrom("");
            setWaitingForLocation(false);
            return;
          }
        }

        const coordsString = `${coordinates.lat.toFixed(6)}, ${coordinates.lng.toFixed(6)}`;
        const mockPlace = {
          full_address: coordsString,
          center: [coordinates.lng, coordinates.lat],
          place_name: `Your Location (${coordsString})`,
          properties: { name: "Your Location" },
          geometry: { coordinates: [coordinates.lng, coordinates.lat] }
        };

        setFrom(coordsString);
        onFromSelect(mockPlace);
      }
    } catch (error) {
      console.log("Error getting current location:", error);
      setWaitingForLocation(false);
    }
  }, [coordinates, getCurrentLocation, onFromSelect, selectedArea]);


  const handleFromFocus = () => {
    /*
    Shows "Your location" suggestion when From input is focused
    */
    setShowFromCurrentLocation(true);
  };

  const handleFromBlur = () => {
    /*
    Hides "Your location" suggestion when From input loses focus after a short delay
    */
    setTimeout(() => {
      setShowFromCurrentLocation(false);
    }, 200);
  };
  
  const HandleFromChange = async (value: string) => {
   /*
   Updates from value
   fetches autofill suggestions if debounce clear
   updates fromSuggestions
   */
    setFrom(value)
    setShowFromCurrentLocation(false)
    if (debounce.current) clearTimeout(debounce.current)
    debounce.current = window.setTimeout(async () => {
    if (!value) {
      setFromSuggestions([])
      return
    }
    try {
      const response = await fetch(`${process.env.REACT_APP_API_URL}/api/geocode-forward/${value}`)
     if (!response.ok) {
      throw new Error(`server error: ${response.status}`)
    } const data = await response.json()
    setFromSuggestions(data.features)
  } catch (error) {
    console.log(error)
  }
  }, 400)}

  const HandleToChange = async (value: string) => {
    /*
    Updates from value
    fetches autofill suggestions if debounce clear
    updates toSuggestions
    */
    setTo(value)
    if (debounce.current) clearTimeout(debounce.current)
    debounce.current = window.setTimeout(async () => {
    if (!value) {
      setToSuggestions([])
      return
    }
    try {
      const response = await fetch(`${process.env.REACT_APP_API_URL}/api/geocode-forward/${value}`)
     if (!response.ok) {
      throw new Error(`server error: ${response.status}`)
    } const data = await response.json()
    setToSuggestions(data.features)
  } catch (error) {
    console.log(error)
    setToSuggestions([])
  }
  }, 400)}

  useEffect(() => {
    // Clear inputs when area changes
    if (selectedArea) {
      setFrom("");
      setTo("");
      setFromSuggestions([]);
      setToSuggestions([]);
      setErrorMessage(null);
    }
  }, [selectedArea?.id]);

  useEffect(() => {
    // Notify parent when error changes (to disable area button)
    onErrorChange?.(errorMessage);
  }, [errorMessage, onErrorChange]);

  return (
    <div className="sidebar">
            {errorMessage && (
        <div className="error-popup-overlay" onClick={() => setErrorMessage(null)}>
          <div className="error-popup-modal" onClick={(e) => e.stopPropagation()}>
            <div className="error-popup-content">
              <h3>Location Error</h3>
              <p>{errorMessage}</p>
              <button className="error-popup-button" onClick={() => setErrorMessage(null)}>
                OK
              </button>
            </div>
          </div>
        </div>
      )}

      <div className="sidebar-content">
        <h1 className="sidebar-title">Where would you like to go?</h1>

        <div className="input-box">
            <InputContainer
              placeholder="Start location"
              value={from}
              onChange={HandleFromChange}
              suggestions={
                /^-?\d+(\.\d+)?,\s*-?\d+(\.\d+)?$/.test(from)
                ? []
                : (showFromCurrentLocation && !from
                  ? [{
                      full_address: "Use my current location",
                      place_name: "Your Location",
                      properties: { name: "Your Location", isCurrentLocation: true },
                      geometry: { coordinates: [0, 0] }
                    }]
                  : fromSuggestions)
              }
              onSelect={(place) => {
                if (place.properties?.isCurrentLocation) {
                  handleCurrentLocationSelect();
                } else {
                  onFromSelect(place);
                }
              }}
              onFocus={handleFromFocus}
              onBlur={handleFromBlur}
            />
        </div>

        <div className="divider"/>

        <div className="input-box">
          <InputContainer
            placeholder="Destination"
            value={to}
            onChange={HandleToChange}
            suggestions={toSuggestions}
            onSelect={onToSelect}
          />
        </div>

        {children}

      {summaries && !children && (
        <>
          <div className="best-aq-container">
            <DisplayContainer
              route_type="Best Air Quality"
              time_estimate={summaries.best_aq.time_estimate}
              total_length={summaries.best_aq.total_length}
              aq_average={summaries.best_aq.aq_average}
            />
          </div>

          <div className="balanced-route-container">
            <DisplayContainer
              route_type="Balanced Route"
              time_estimate={summaries.balanced.time_estimate}
              total_length={summaries.balanced.total_length}
              aq_average={summaries.balanced.aq_average}
            />
          </div>

          <div className="fastest-route-container">
            <DisplayContainer
              route_type="Fastest Route"
              time_estimate={summaries.fastest.time_estimate}
              total_length={summaries.fastest.total_length}
              aq_average={summaries.fastest.aq_average}
            />
          </div>
          <div className="aqi-toggle-button">
            <button onClick={() => setShowAQIColors(!showAQIColors)}>
              {showAQIColors ? "Hide air quality on map" : "Show air quality on map"}
            </button>
          </div>
        </>

        )}
        </div>
    </div>
  );
};

export default SideBar<|MERGE_RESOLUTION|>--- conflicted
+++ resolved
@@ -19,25 +19,23 @@
   showAQIColors: boolean;
   setShowAQIColors: (value: boolean) => void;
   selectedArea: Area | null;
-<<<<<<< HEAD
   onErrorChange?: (error: string | null) => void; 
-=======
-  onErrorChange?: (error: string | null) => void;
->>>>>>> 4c57d09f
   children?: React.ReactNode;
 }
 const SideBar: React.FC<SideBarProps> = ({
+  
   onFromSelect,
+ 
   onToSelect,
+ 
   summaries,
-<<<<<<< HEAD
-=======
+ 
   showAQIColors,
   setShowAQIColors,
->>>>>>> 4c57d09f
   selectedArea,
   onErrorChange,
   children
+
 }) => {
 
   const [from, setFrom] = useState<string>("")
@@ -49,7 +47,6 @@
   const [errorMessage, setErrorMessage] = useState<string | null>(null);
   const debounce = useRef<number | null>()
   const { getCurrentLocation, coordinates } = useGeolocation();
-
 
   useEffect(() => {
     onErrorChange?.(errorMessage);
