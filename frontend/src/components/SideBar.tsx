--- conflicted
+++ resolved
@@ -9,14 +9,8 @@
 import RouteInfoCard from './RouteInfoCard';
 import RouteSlider from './RouteSlider';
 import '../styles/SideBar.css';
-<<<<<<< HEAD
-import { RouteSummary } from '@/types/route';
-import { AqiComparison } from '@/types/route';
-import { Area } from '../types';
+import { Area, Place, RouteSummary, AqiComparison } from '../types';
 import { ChevronUp, ChevronDown, MoreHorizontal } from 'lucide-react';
-=======
-import { Area, Place, RouteSummary, AqiComparison } from '../types';
->>>>>>> 5ba6f09b
 
 interface SideBarProps {
   onFromSelect: (place: Place) => void;
@@ -57,13 +51,8 @@
 }) => {
   const [from, setFrom] = useState<string>('');
   const [to, setTo] = useState<string>('');
-<<<<<<< HEAD
-  const [fromSuggestions, setFromSuggestions] = useState<any[]>([]);
-  const [toSuggestions, setToSuggestions] = useState<any[]>([]);
-=======
   const [fromSuggestions, setFromSuggestions] = useState<Place[]>([]);
   const [toSuggestions, setToSuggestions] = useState<Place[]>([]);
->>>>>>> 5ba6f09b
   const [showFromCurrentLocation, setShowFromCurrentLocation] = useState(false);
   const [waitingForLocation, setWaitingForLocation] = useState(false);
   const [errorMessage, setErrorMessage] = useState<string | null>(null);
@@ -73,7 +62,9 @@
   const toInputSelected = useRef(false);
 
   // Mobile
-  const [sidebarStage, setSidebarStage] = useState<'inputs' | 'routes' | 'routes-only' | 'hidden'>('inputs');
+  const [sidebarStage, setSidebarStage] = useState<'inputs' | 'routes' | 'routes-only' | 'hidden'>(
+    'inputs',
+  );
   const [isMobile, setIsMobile] = useState(false);
   const [startY, setStartY] = useState(0);
   const [currentY, setCurrentY] = useState(0);
@@ -101,11 +92,10 @@
     const rect = e.currentTarget.getBoundingClientRect();
     const touchY = e.touches[0].clientY - rect.top;
     const handleHeight = 35;
-    
+
     if (touchY > handleHeight) {
       return;
     }
-
 
     setStartY(e.touches[0].clientY);
     setCurrentY(e.touches[0].clientY);
@@ -119,7 +109,7 @@
 
   const handleTouchEnd = () => {
     if (!isMobile || !isDragging) return;
-    
+
     const deltaY = startY - currentY;
     const threshold = 50;
 
@@ -158,7 +148,7 @@
 
   const handleMobileSidebarClick = (e: React.MouseEvent) => {
     if (!isMobile) return;
-    
+
     const rect = e.currentTarget.getBoundingClientRect();
     const clickY = e.clientY - rect.top;
 
@@ -172,7 +162,6 @@
       }
     }
   };
-
 
   useEffect(() => {
     if (waitingForLocation && coordinates) {
@@ -186,11 +175,7 @@
 
         if (!isInside) {
           setErrorMessage(
-<<<<<<< HEAD
-            `Your location is outside ${selectedArea.display_name}. Please select a location within the area.`
-=======
             `Your location is outside ${selectedArea.display_name}. Please select a location within the area.`,
->>>>>>> 5ba6f09b
           );
           setFrom('');
           setWaitingForLocation(false);
@@ -203,11 +188,7 @@
         center: [coordinates.lon, coordinates.lat],
         place_name: `Your Location (${coordsString})`,
         properties: { name: 'Your Location' },
-<<<<<<< HEAD
-        geometry: { coordinates: [coordinates.lng, coordinates.lat] },
-=======
         geometry: { coordinates: [coordinates.lon, coordinates.lat] },
->>>>>>> 5ba6f09b
       };
 
       setFrom(coordsString);
@@ -246,11 +227,7 @@
           center: [coordinates.lon, coordinates.lat],
           place_name: `Your Location (${coordsString})`,
           properties: { name: 'Your Location' },
-<<<<<<< HEAD
-          geometry: { coordinates: [coordinates.lng, coordinates.lat] },
-=======
           geometry: { coordinates: [coordinates.lon, coordinates.lat] },
->>>>>>> 5ba6f09b
         };
 
         setFrom(coordsString);
@@ -295,11 +272,7 @@
       }
       try {
         const response = await fetch(
-<<<<<<< HEAD
-          `${process.env.REACT_APP_API_URL}/api/geocode-forward/${value}`
-=======
           `${process.env.REACT_APP_API_URL}/api/geocode-forward/${value}`,
->>>>>>> 5ba6f09b
         );
         if (!response.ok) {
           throw new Error(`server error: ${response.status}`);
@@ -329,11 +302,7 @@
       }
       try {
         const response = await fetch(
-<<<<<<< HEAD
-          `${process.env.REACT_APP_API_URL}/api/geocode-forward/${value}`
-=======
           `${process.env.REACT_APP_API_URL}/api/geocode-forward/${value}`,
->>>>>>> 5ba6f09b
         );
         if (!response.ok) {
           throw new Error(`server error: ${response.status}`);
@@ -346,8 +315,6 @@
       }
     }, 400);
   };
-
-
 
   useEffect(() => {
     // Clear inputs when area changes
@@ -361,11 +328,7 @@
         setSidebarStage('inputs');
       }
     }
-<<<<<<< HEAD
   }, [selectedArea?.id, isMobile]);
-=======
-  }, [selectedArea]);
->>>>>>> 5ba6f09b
 
   useEffect(() => {
     // Notify parent when error changes (to disable area button)
@@ -373,30 +336,22 @@
   }, [errorMessage, onErrorChange, selectedArea]);
 
   return (
-<<<<<<< HEAD
-    <div 
+    <div
       className={`sidebar sidebar-stage-${sidebarStage}`}
       onClick={handleMobileSidebarClick}
       onTouchStart={handleTouchStart}
       onTouchMove={handleTouchMove}
       onTouchEnd={handleTouchEnd}
     >
-      <div className="sidebar-handle">
+      <div className='sidebar-handle'>
         {sidebarStage === 'hidden' && <ChevronUp size={24} />}
         {sidebarStage === 'routes-only' && <MoreHorizontal size={24} />}
         {sidebarStage === 'routes' && <ChevronDown size={24} />}
       </div>
-            {errorMessage && (
-        <div className="error-popup-overlay" onClick={() => setErrorMessage(null)}>
-          <div className="error-popup-modal" onClick={(e) => e.stopPropagation()}>
-            <div className="error-popup-content">
-=======
-    <div className='sidebar'>
       {errorMessage && (
         <div className='error-popup-overlay' onClick={() => setErrorMessage(null)}>
           <div className='error-popup-modal' onClick={(e) => e.stopPropagation()}>
             <div className='error-popup-content'>
->>>>>>> 5ba6f09b
               <h3>Location Error</h3>
               <p>{errorMessage}</p>
               <button className='error-popup-button' onClick={() => setErrorMessage(null)}>
@@ -443,11 +398,7 @@
           />
         </div>
 
-<<<<<<< HEAD
-        <div className="divider" />
-=======
         <div className='divider' />
->>>>>>> 5ba6f09b
 
         <div className='input-box'>
           <InputContainer
@@ -467,11 +418,7 @@
         {summaries && !children && (
           <>
             <div
-<<<<<<< HEAD
-              className="best-aq-container route-container"
-=======
               className='best-aq-container route-container'
->>>>>>> 5ba6f09b
               onClick={() => onRouteSelect('best_aq')}
               onMouseDown={(e) => e.preventDefault()}
             >
@@ -487,11 +434,7 @@
             </div>
 
             <div
-<<<<<<< HEAD
-              className="fastest-route-container route-container"
-=======
               className='fastest-route-container route-container'
->>>>>>> 5ba6f09b
               onClick={() => onRouteSelect('fastest')}
               onMouseDown={(e) => e.preventDefault()}
             >
@@ -507,11 +450,7 @@
             </div>
 
             <div
-<<<<<<< HEAD
-              className="balanced-route-container route-container"
-=======
               className='balanced-route-container route-container'
->>>>>>> 5ba6f09b
               onClick={() => onRouteSelect('balanced')}
               onMouseDown={(e) => e.preventDefault()}
             >
@@ -537,11 +476,7 @@
               disabled={loading || balancedLoading}
             />
 
-<<<<<<< HEAD
-            <div className="aqi-toggle-button">
-=======
             <div className='aqi-toggle-button'>
->>>>>>> 5ba6f09b
               <button onClick={() => setShowAQIColors(!showAQIColors)}>
                 {showAQIColors ? 'Hide air quality on map' : 'Show air quality on map'}
               </button>
