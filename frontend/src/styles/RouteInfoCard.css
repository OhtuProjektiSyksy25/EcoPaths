<<<<<<< HEAD
.desktop-layout {
  display: block;
}

.route-card-content {
  display: none;
}


=======
>>>>>>> 5ba6f09b
.RouteInfoCard {
  position: relative;
  width: 100%;
  height: 100%;
  outline: none;
}

.route-card-header {
  display: flex;
  flex-direction: column;
}

.route_type {
  display: flex;
  flex-direction: row;
  font-size: 15px;
  color: #61896f;
  font-weight: 300;
}
<<<<<<< HEAD

.time-estimate {
  display: flex;
  flex-direction: row;
  font-size: 22px;
  color: #111813;
  font-weight: 600;
  padding-bottom: 3px;
  padding-top: 3px;
}

.additional-info {
  display: flex;
  flex-direction: row;
  font-size: 15px;
  color: #61896f;
  font-weight: 300;
  gap: 8px;
}

.route-comparisons {
  margin-top: 18px;
  animation: slideDown 0.3s ease;
}

@keyframes slideDown {
  from {
    opacity: 0;
    transform: translateY(-10px);
  }
  to {
    opacity: 1;
    transform: translateY(0);
  }
}

.comparisons-divider {
  height: 1px;
  background: rgba(97, 137, 111, 0.2);
  margin-bottom: 14px;
}

.comparison-item {
  font-size: 13.8px;
  color: #333;
}

.comparison-text {
  line-height: 1.4;
}



/* Mobile Styles */

@media (max-width: 800px) {
  .desktop-layout {
    display: none;
  }
  
  .route-card-content {
    display: flex;
    align-items: center;
    justify-content: space-between;
    width: 100%;
    gap: 8px;
  }

    
  .route_type {
    font-size: 15px;
    color: #61896f;
    font-weight: 300;
    margin: 0;
    flex: 0 0 120px;
    min-width: 120px;
    text-align: left;
  }

  .route_type::after {
    content: "|";
    color: #61896f;
    opacity: 0.4;
    margin-left: auto;
    margin-right: 8px;
    font-weight: 300;
  }

  .time-estimate {
    display: flex;
    align-items: center;
    font-size: 18px;
    color: #111813;
    font-weight: 600;
    padding: 0;
    flex: 0 0 70px;
    justify-content: space-between;
  }

  .additional-info {
    font-size: 15px;
    color: #61896f;
    font-weight: 300;
    flex: 1;
  }

  .route-stat-divider {
    color: #61896f;
    opacity: 0.5;
    font-weight: 300;
    margin: 0 4px;
  }

=======

.time-estimate {
  display: flex;
  flex-direction: row;
  font-size: 22px;
  color: #111813;
  font-weight: 600;
  padding-bottom: 3px;
  padding-top: 3px;
}

.additional-info {
  display: flex;
  flex-direction: row;
  font-size: 15px;
  color: #61896f;
  font-weight: 300;
  gap: 8px;
}

.route-comparisons {
  margin-top: 18px;
  animation: slideDown 0.3s ease;
}

@keyframes slideDown {
  from {
    opacity: 0;
    transform: translateY(-10px);
  }
  to {
    opacity: 1;
    transform: translateY(0);
  }
}

.comparisons-divider {
  height: 1px;
  background: rgba(97, 137, 111, 0.2);
  margin-bottom: 14px;
}

.comparison-item {
  font-size: 13.8px;
  color: #333;
}

.comparison-text {
  line-height: 1.4;
>>>>>>> 5ba6f09b
}<|MERGE_RESOLUTION|>--- conflicted
+++ resolved
@@ -1,4 +1,3 @@
-<<<<<<< HEAD
 .desktop-layout {
   display: block;
 }
@@ -7,9 +6,6 @@
   display: none;
 }
 
-
-=======
->>>>>>> 5ba6f09b
 .RouteInfoCard {
   position: relative;
   width: 100%;
@@ -29,7 +25,6 @@
   color: #61896f;
   font-weight: 300;
 }
-<<<<<<< HEAD
 
 .time-estimate {
   display: flex;
@@ -81,15 +76,13 @@
   line-height: 1.4;
 }
 
-
-
 /* Mobile Styles */
 
 @media (max-width: 800px) {
   .desktop-layout {
     display: none;
   }
-  
+
   .route-card-content {
     display: flex;
     align-items: center;
@@ -98,7 +91,6 @@
     gap: 8px;
   }
 
-    
   .route_type {
     font-size: 15px;
     color: #61896f;
@@ -110,7 +102,7 @@
   }
 
   .route_type::after {
-    content: "|";
+    content: '|';
     color: #61896f;
     opacity: 0.4;
     margin-left: auto;
@@ -142,56 +134,4 @@
     font-weight: 300;
     margin: 0 4px;
   }
-
-=======
-
-.time-estimate {
-  display: flex;
-  flex-direction: row;
-  font-size: 22px;
-  color: #111813;
-  font-weight: 600;
-  padding-bottom: 3px;
-  padding-top: 3px;
-}
-
-.additional-info {
-  display: flex;
-  flex-direction: row;
-  font-size: 15px;
-  color: #61896f;
-  font-weight: 300;
-  gap: 8px;
-}
-
-.route-comparisons {
-  margin-top: 18px;
-  animation: slideDown 0.3s ease;
-}
-
-@keyframes slideDown {
-  from {
-    opacity: 0;
-    transform: translateY(-10px);
-  }
-  to {
-    opacity: 1;
-    transform: translateY(0);
-  }
-}
-
-.comparisons-divider {
-  height: 1px;
-  background: rgba(97, 137, 111, 0.2);
-  margin-bottom: 14px;
-}
-
-.comparison-item {
-  font-size: 13.8px;
-  color: #333;
-}
-
-.comparison-text {
-  line-height: 1.4;
->>>>>>> 5ba6f09b
 }