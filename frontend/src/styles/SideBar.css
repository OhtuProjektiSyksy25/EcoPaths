--- conflicted
+++ resolved
@@ -61,11 +61,8 @@
   display: flex;
   gap: 8px;
   padding: 16px;
-<<<<<<< HEAD
   background-color: #b8ffd3;
   color: rgb(0, 0, 0);
-=======
->>>>>>> 0bd6baf4
   border-radius: 12px;
   font-family: Public Sans, sans-serif;
   box-shadow: 0 4px 12px rgba(0, 0, 0, 0.1);
@@ -83,24 +80,6 @@
   font-family: Public Sans, sans-serif;
   box-shadow: 0 4px 12px rgba(0, 0, 0, 0.1);
   margin-top: 16px;
-<<<<<<< HEAD
-}
-
-.route-loading-overlay {
-  position: absolute;
-  top: 0;
-  left: 0;
-  right: 0;
-  bottom: 0;
-  background: rgba(255, 255, 255, 0.95);
-  border-radius: 8px;
-  display: flex;
-  align-items: center;
-  justify-content: center;
-  z-index: 10;
-  backdrop-filter: blur(2px);
-}
-=======
   background-color: rgba(0, 80, 228, 0.1);
   border: 2px solid #0051d4;
   color: #0051d4;
@@ -131,4 +110,20 @@
   border-color: #60B45A;
   box-shadow: 0 4px 12px rgba(0, 0, 0, 0.12);
 }
->>>>>>> 0bd6baf4
+
+
+
+.route-loading-overlay {
+  position: absolute;
+  top: 0;
+  left: 0;
+  right: 0;
+  bottom: 0;
+  background: rgba(255, 255, 255, 0.95);
+  border-radius: 8px;
+  display: flex;
+  align-items: center;
+  justify-content: center;
+  z-index: 10;
+  backdrop-filter: blur(2px);
+}