--- conflicted
+++ resolved
@@ -77,8 +77,38 @@
   font-family: Public Sans, sans-serif;
   box-shadow: 0 4px 12px rgba(0, 0, 0, 0.1);
   margin-top: 16px;
-<<<<<<< HEAD
+  background-color: rgba(0, 80, 228, 0.1);
+  border: 2px solid #0051d4;
+  color: #0051d4;
 }
+
+.aqi-toggle-button {
+  margin-top: 16px;
+  display: flex;
+  justify-content: center;
+}
+
+.aqi-toggle-button button {
+  padding: 10px 18px;
+  background-color: #ffffff;
+  border: 2px solid #60B45A;
+  border-radius: 999px;
+  font-size: 15px;
+  font-weight: 400;
+  color: #333;
+  font-family: 'Public Sans', sans-serif;
+  cursor: pointer;
+  transition: all 0.2s ease;
+  box-shadow: 0 2px 6px rgba(0, 0, 0, 0.06);
+}
+
+.aqi-toggle-button button:hover {
+  background-color: #e8f7ec;
+  border-color: #60B45A;
+  box-shadow: 0 4px 12px rgba(0, 0, 0, 0.12);
+}
+
+
 
 .error-popup-overlay {
   position: fixed;
@@ -143,36 +173,4 @@
 
 .error-popup-button:hover {
   background: #f5f5f5;
-}
-=======
-  background-color: rgba(0, 80, 228, 0.1);
-  border: 2px solid #0051d4;
-  color: #0051d4;
-}
-
-.aqi-toggle-button {
-  margin-top: 16px;
-  display: flex;
-  justify-content: center;
-}
-
-.aqi-toggle-button button {
-  padding: 10px 18px;
-  background-color: #ffffff;
-  border: 2px solid #60B45A;
-  border-radius: 999px;
-  font-size: 15px;
-  font-weight: 400;
-  color: #333;
-  font-family: 'Public Sans', sans-serif;
-  cursor: pointer;
-  transition: all 0.2s ease;
-  box-shadow: 0 2px 6px rgba(0, 0, 0, 0.06);
-}
-
-.aqi-toggle-button button:hover {
-  background-color: #e8f7ec;
-  border-color: #60B45A;
-  box-shadow: 0 4px 12px rgba(0, 0, 0, 0.12);
-}
->>>>>>> b2356d32
+}