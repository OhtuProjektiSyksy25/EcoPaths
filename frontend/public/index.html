--- conflicted
+++ resolved
@@ -1,22 +1,11 @@
 <!doctype html>
 <html lang="en">
-<<<<<<< HEAD
-<head>
-  <meta charset="UTF-8">
-  <meta name="viewport" content="width=device-width, initial-scale=1, viewport-fit=cover">
-  <title>EcoPaths</title>
-</head>
-<body>
-  <div id="root"></div>
-</body>
-=======
   <head>
     <meta charset="UTF-8" />
-    <meta name="viewport" content="width=device-width, initial-scale=1" />
+    <meta name="viewport" content="width=device-width, initial-scale=1, viewport-fit=cover" />
     <title>EcoPaths</title>
   </head>
   <body>
     <div id="root"></div>
   </body>
->>>>>>> 5ba6f09b
 </html>