--- conflicted
+++ resolved
@@ -278,7 +278,6 @@
     expect(result.current.summaries?.fastest).toBe(prevSummaries?.fastest);
     expect(result.current.summaries?.balanced.aq_average).toBe(99);
   });
-<<<<<<< HEAD
 
 
   test("fetches only balanced route when slider (weight) is changed", async () => {
@@ -312,6 +311,4 @@
     expect(secondCallBody.balanced_weight).toBe(0.8);
   });
 
-=======
->>>>>>> 5ba6f09b
 });