--- conflicted
+++ resolved
@@ -111,7 +111,170 @@
     expect(result.current.error).toBe("Network request failed");
   });
 
-<<<<<<< HEAD
+  test("updates only balanced route when balancedWeight changes", async () => {
+    (global.fetch as jest.Mock)
+      .mockResolvedValueOnce({
+        ok: true,
+        json: async () => ({
+          routes: mockRoutes,
+          summaries: mockSummaries,
+        }),
+      })
+      .mockResolvedValueOnce({
+        ok: true,
+        json: async () => ({
+          routes: { balanced: mockRoutes.balanced },
+          summaries: { balanced: mockSummaries.balanced },
+        }),
+      });
+
+    const { result, rerender } = renderHook(
+      ({ weight }) => useRoute(mockFrom, mockTo, weight),
+      { initialProps: { weight: 0.5 } }
+    );
+
+    await waitFor(() => expect(result.current.loading).toBe(false));
+
+    const initialRoutes = result.current.routes;
+
+    await act(async () => {
+      rerender({ weight: 0.7 });
+    });
+
+    await waitFor(() => expect(result.current.balancedLoading).toBe(false));
+
+    expect(result.current.routes?.fastest).toEqual(initialRoutes?.fastest);
+    expect(result.current.routes?.balanced).toEqual(mockRoutes.balanced);
+    expect(result.current.summaries?.balanced).toEqual(mockSummaries.balanced);
+    expect(global.fetch).toHaveBeenCalledTimes(2);
+  });
+
+  test("handles error during balancedWeight update without clearing all routes", async () => {
+    (global.fetch as jest.Mock)
+      .mockResolvedValueOnce({
+        ok: true,
+        json: async () => ({
+          routes: mockRoutes,
+          summaries: mockSummaries,
+        }),
+      })
+      .mockRejectedValueOnce(new Error("Partial fetch failed"));
+
+    const { result, rerender } = renderHook(
+      ({ weight }) => useRoute(mockFrom, mockTo, weight),
+      { initialProps: { weight: 0.5 } }
+    );
+
+    await waitFor(() => expect(result.current.loading).toBe(false));
+    const initialRoutes = result.current.routes;
+
+    await act(async () => {
+      rerender({ weight: 0.9 });
+    });
+
+    await waitFor(() => expect(result.current.balancedLoading).toBe(false));
+
+    expect(result.current.routes).toEqual(initialRoutes);
+    expect(result.current.error).toBe("Partial fetch failed");
+  });
+
+  test("sets loading when locations change but weight stays the same", async () => {
+    (global.fetch as jest.Mock)
+      .mockResolvedValueOnce({
+        ok: true,
+        json: async () => ({
+          routes: mockRoutes,
+          summaries: mockSummaries,
+        }),
+      })
+      .mockResolvedValueOnce({
+        ok: true,
+        json: async () => ({
+          routes: mockRoutes,
+          summaries: mockSummaries,
+        }),
+      });
+
+    const { result, rerender } = renderHook(
+      ({ from, to, weight }) => useRoute(from, to, weight),
+      { initialProps: { from: mockFrom, to: mockTo, weight: 0.5 } }
+    );
+
+    await waitFor(() => expect(result.current.loading).toBe(false));
+
+    const newTo: LockedLocation = {
+      ...mockTo,
+      geometry: { coordinates: [24.950, 60.172] as [number, number] },
+    };
+
+    await act(async () => {
+      rerender({ from: mockFrom, to: newTo, weight: 0.5 });
+    });
+
+    await waitFor(() => expect(result.current.loading).toBe(false));
+
+    expect(global.fetch).toHaveBeenCalledTimes(2);
+    expect(result.current.balancedLoading).toBe(false);
+    expect(result.current.routes).toEqual(mockRoutes);
+  });
+
+  test("throws error with invalid response when fetching", async () => {
+    (global.fetch as jest.Mock).mockResolvedValue({
+      ok: false,
+      status: 500,
+      json: async () => ({})
+    });
+
+    const { result } = renderHook(() => useRoute(mockFrom, mockTo, 0.5));    
+
+    await waitFor(() => { expect(result.current.loading).toBe(false);});
+
+    expect(result.current.error).toBe("Server error: 500");
+    expect(result.current.routes).toBeNull();
+    expect(result.current.summaries).toBeNull();
+  });
+
+  test("updates only balanced route and summary when isWeightChange = true", async () => {
+    (global.fetch as jest.Mock)
+      .mockResolvedValueOnce({
+        ok: true,
+        json: async () => ({
+          routes: mockRoutes,
+          summaries: mockSummaries,
+        }),
+      })
+      .mockResolvedValueOnce({
+        ok: true,
+        json: async () => ({
+          routes: { balanced: { ...mockRoutes.balanced, updated: true } },
+          summaries: { balanced: { ...mockSummaries.balanced, aq_average: 99 } },
+        }),
+      });
+
+    const { result, rerender } = renderHook(
+      ({ weight }) => useRoute(mockFrom, mockTo, weight),
+      { initialProps: { weight: 0.5 } }
+    );
+
+    await waitFor(() => expect(result.current.loading).toBe(false));
+
+    const prevRoutes = result.current.routes;
+    const prevSummaries = result.current.summaries;
+
+    await act(async () => {
+      rerender({ weight: 0.9 });
+    });
+
+    await waitFor(() => expect(result.current.balancedLoading).toBe(false));
+
+    expect(result.current.routes?.fastest).toBe(prevRoutes?.fastest);
+    expect((result.current.routes as any)?.balanced?.updated).toBe(true);
+
+    expect(result.current.summaries?.fastest).toBe(prevSummaries?.fastest);
+    expect(result.current.summaries?.balanced.aq_average).toBe(99);
+  });
+
+
   test("fetches only balanced route when slider (weight) is changed", async () => {
     (global.fetch as jest.Mock).mockResolvedValue({
       ok: true,
@@ -141,169 +304,6 @@
     const secondCallBody = JSON.parse((global.fetch as jest.Mock).mock.calls[1][1].body);
     expect(secondCallBody.balanced_route).toBe(true);
     expect(secondCallBody.balanced_weight).toBe(0.8);
-=======
-  test("updates only balanced route when balancedWeight changes", async () => {
-    (global.fetch as jest.Mock)
-      .mockResolvedValueOnce({
-        ok: true,
-        json: async () => ({
-          routes: mockRoutes,
-          summaries: mockSummaries,
-        }),
-      })
-      .mockResolvedValueOnce({
-        ok: true,
-        json: async () => ({
-          routes: { balanced: mockRoutes.balanced },
-          summaries: { balanced: mockSummaries.balanced },
-        }),
-      });
-
-    const { result, rerender } = renderHook(
-      ({ weight }) => useRoute(mockFrom, mockTo, weight),
-      { initialProps: { weight: 0.5 } }
-    );
-
-    await waitFor(() => expect(result.current.loading).toBe(false));
-
-    const initialRoutes = result.current.routes;
-
-    await act(async () => {
-      rerender({ weight: 0.7 });
-    });
-
-    await waitFor(() => expect(result.current.balancedLoading).toBe(false));
-
-    expect(result.current.routes?.fastest).toEqual(initialRoutes?.fastest);
-    expect(result.current.routes?.balanced).toEqual(mockRoutes.balanced);
-    expect(result.current.summaries?.balanced).toEqual(mockSummaries.balanced);
-    expect(global.fetch).toHaveBeenCalledTimes(2);
-  });
-
-  test("handles error during balancedWeight update without clearing all routes", async () => {
-    (global.fetch as jest.Mock)
-      .mockResolvedValueOnce({
-        ok: true,
-        json: async () => ({
-          routes: mockRoutes,
-          summaries: mockSummaries,
-        }),
-      })
-      .mockRejectedValueOnce(new Error("Partial fetch failed"));
-
-    const { result, rerender } = renderHook(
-      ({ weight }) => useRoute(mockFrom, mockTo, weight),
-      { initialProps: { weight: 0.5 } }
-    );
-
-    await waitFor(() => expect(result.current.loading).toBe(false));
-    const initialRoutes = result.current.routes;
-
-    await act(async () => {
-      rerender({ weight: 0.9 });
-    });
-
-    await waitFor(() => expect(result.current.balancedLoading).toBe(false));
-
-    expect(result.current.routes).toEqual(initialRoutes);
-    expect(result.current.error).toBe("Partial fetch failed");
-  });
-
-  test("sets loading when locations change but weight stays the same", async () => {
-    (global.fetch as jest.Mock)
-      .mockResolvedValueOnce({
-        ok: true,
-        json: async () => ({
-          routes: mockRoutes,
-          summaries: mockSummaries,
-        }),
-      })
-      .mockResolvedValueOnce({
-        ok: true,
-        json: async () => ({
-          routes: mockRoutes,
-          summaries: mockSummaries,
-        }),
-      });
-
-    const { result, rerender } = renderHook(
-      ({ from, to, weight }) => useRoute(from, to, weight),
-      { initialProps: { from: mockFrom, to: mockTo, weight: 0.5 } }
-    );
-
-    await waitFor(() => expect(result.current.loading).toBe(false));
-
-    const newTo: LockedLocation = {
-      ...mockTo,
-      geometry: { coordinates: [24.950, 60.172] as [number, number] },
-    };
-
-    await act(async () => {
-      rerender({ from: mockFrom, to: newTo, weight: 0.5 });
-    });
-
-    await waitFor(() => expect(result.current.loading).toBe(false));
-
-    expect(global.fetch).toHaveBeenCalledTimes(2);
-    expect(result.current.balancedLoading).toBe(false);
-    expect(result.current.routes).toEqual(mockRoutes);
-  });
-
-  test("throws error with invalid response when fetching", async () => {
-    (global.fetch as jest.Mock).mockResolvedValue({
-      ok: false,
-      status: 500,
-      json: async () => ({})
-    });
-
-    const { result } = renderHook(() => useRoute(mockFrom, mockTo, 0.5));    
-
-    await waitFor(() => { expect(result.current.loading).toBe(false);});
-
-    expect(result.current.error).toBe("Server error: 500");
-    expect(result.current.routes).toBeNull();
-    expect(result.current.summaries).toBeNull();
-  });
-
-  test("updates only balanced route and summary when isWeightChange = true", async () => {
-    (global.fetch as jest.Mock)
-      .mockResolvedValueOnce({
-        ok: true,
-        json: async () => ({
-          routes: mockRoutes,
-          summaries: mockSummaries,
-        }),
-      })
-      .mockResolvedValueOnce({
-        ok: true,
-        json: async () => ({
-          routes: { balanced: { ...mockRoutes.balanced, updated: true } },
-          summaries: { balanced: { ...mockSummaries.balanced, aq_average: 99 } },
-        }),
-      });
-
-    const { result, rerender } = renderHook(
-      ({ weight }) => useRoute(mockFrom, mockTo, weight),
-      { initialProps: { weight: 0.5 } }
-    );
-
-    await waitFor(() => expect(result.current.loading).toBe(false));
-
-    const prevRoutes = result.current.routes;
-    const prevSummaries = result.current.summaries;
-
-    await act(async () => {
-      rerender({ weight: 0.9 });
-    });
-
-    await waitFor(() => expect(result.current.balancedLoading).toBe(false));
-
-    expect(result.current.routes?.fastest).toBe(prevRoutes?.fastest);
-    expect((result.current.routes as any)?.balanced?.updated).toBe(true);
-
-    expect(result.current.summaries?.fastest).toBe(prevSummaries?.fastest);
-    expect(result.current.summaries?.balanced.aq_average).toBe(99);
->>>>>>> c90d6017
   });
 
 });