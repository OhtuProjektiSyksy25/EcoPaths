import { renderHook, waitFor, act } from '@testing-library/react';
import { useRoute } from '../../src/hooks/useRoute';
import { LockedLocation, RouteGeoJSON, RouteSummary } from '../../src/types/route';

const mockFrom: LockedLocation = {
  full_address: 'Start Address',
  geometry: { coordinates: [24.935, 60.169] },
};

const mockTo: LockedLocation = {
  full_address: 'End Address',
  geometry: { coordinates: [24.941, 60.17] },
};

const mockRoutes: Record<string, RouteGeoJSON> = {
  fastest: {
    type: 'FeatureCollection',
    features: [
      {
        type: 'Feature',
        geometry: {
          type: 'LineString',
          coordinates: [
            [24.935, 60.169],
            [24.941, 60.17],
          ],
        },
        properties: { route_type: 'fastest' },
      },
    ],
  },
  balanced: {
    type: 'FeatureCollection',
    features: [
      {
        type: 'Feature',
        geometry: {
          type: 'LineString',
          coordinates: [
            [24.935, 60.169],
            [24.94, 60.171],
          ],
        },
        properties: { route_type: 'balanced' },
      },
    ],
  },
};

const mockSummaries: Record<string, RouteSummary> = {
  fastest: {
    total_length: 1200,
    aq_average: 42,
    time_estimates: {
      walk: '5 min',
      run: '2 min',
    },
  },
  balanced: {
    total_length: 1300,
    aq_average: 38,
    time_estimates: {
      walk: '6 min',
      run: '3 min',
    },
  },
};

beforeAll(() => {
  jest.spyOn(console, 'error').mockImplementation(() => {});
});

afterAll(() => {
  (console.error as jest.Mock).mockRestore();
});

describe('useRoute', () => {
  beforeEach(() => {
    jest.clearAllMocks();
    global.fetch = jest.fn();
  });

  test('fetches routes and summaries when both locations are provided', async () => {
    (global.fetch as jest.Mock).mockResolvedValue({
      ok: true,
      json: async () => ({
        routes: mockRoutes,
        summaries: mockSummaries,
      }),
    });

    const { result } = renderHook(() => useRoute(mockFrom, mockTo, 0.5, 'walk'));

    await waitFor(() => expect(result.current.loading).toBe(false));

    expect(global.fetch).toHaveBeenCalledWith(
      expect.stringContaining('/getroute'),
      expect.objectContaining({
        method: 'POST',
        headers: { 'Content-Type': 'application/json' },
      }),
    );

    expect(global.fetch).toHaveBeenCalledTimes(1);
    expect(result.current.routes).toEqual(mockRoutes);
    expect(result.current.summaries).toEqual(mockSummaries);
    expect(result.current.error).toBeNull();
  });

  test('does not fetch if fromLocked or toLocked is incomplete', () => {
    renderHook(() => useRoute(null, mockTo, 0.5, 'walk'));
    expect(global.fetch).not.toHaveBeenCalled();
  });

  test('handles fetch error correctly', async () => {
    (global.fetch as jest.Mock).mockRejectedValue(new Error('Network request failed'));

    const { result } = renderHook(() => useRoute(mockFrom, mockTo, 0.5, 'walk'));

    await waitFor(() => expect(result.current.loading).toBe(false));

    expect(result.current.routes).toBeNull();
    expect(result.current.summaries).toBeNull();
    expect(result.current.error).toBe('Network request failed');
  });

  test('updates only balanced route when balancedWeight changes', async () => {
    (global.fetch as jest.Mock)
      .mockResolvedValueOnce({
        ok: true,
        json: async () => ({
          routes: mockRoutes,
          summaries: mockSummaries,
        }),
      })
      .mockResolvedValueOnce({
        ok: true,
        json: async () => ({
          routes: { balanced: mockRoutes.balanced },
          summaries: { balanced: mockSummaries.balanced },
        }),
      });

    const { result, rerender } = renderHook(
      ({ weight }) => useRoute(mockFrom, mockTo, weight, 'walk'),
      {
        initialProps: { weight: 0.5 },
      },
    );

    await waitFor(() => expect(result.current.loading).toBe(false));

    const initialRoutes = result.current.routes;

    await act(async () => {
      rerender({ weight: 0.7 });
    });

    await waitFor(() => expect(result.current.balancedLoading).toBe(false));
 
    expect(result.current.routes?.fastest).toEqual(initialRoutes?.fastest);
    expect(result.current.routes?.balanced).toEqual(mockRoutes.balanced);
    expect(result.current.summaries?.balanced).toEqual(mockSummaries.balanced);
    expect(global.fetch).toHaveBeenCalledTimes(2);
  });

  test('handles error during balancedWeight update without clearing all routes', async () => {
    (global.fetch as jest.Mock)
      .mockResolvedValueOnce({
        ok: true,
        json: async () => ({
          routes: mockRoutes,
          summaries: mockSummaries,
        }),
      })
      .mockRejectedValueOnce(new Error('Partial fetch failed'));

    const { result, rerender } = renderHook(
      ({ weight }) => useRoute(mockFrom, mockTo, weight, 'walk'),
      {
        initialProps: { weight: 0.5 },
      },
    );

    await waitFor(() => expect(result.current.loading).toBe(false));
    const initialRoutes = result.current.routes;

    await act(async () => {
      rerender({ weight: 0.9 });
    });

    await waitFor(() => expect(result.current.balancedLoading).toBe(false));

    expect(result.current.routes).toEqual(initialRoutes);
    expect(result.current.error).toBe('Partial fetch failed');
  });

  test('sets loading when locations change but weight stays the same', async () => {
    (global.fetch as jest.Mock)
      .mockResolvedValueOnce({
        ok: true,
        json: async () => ({
          routes: mockRoutes,
          summaries: mockSummaries,
        }),
      })
      .mockResolvedValueOnce({
        ok: true,
        json: async () => ({
          routes: mockRoutes,
          summaries: mockSummaries,
        }),
      });

    const { result, rerender } = renderHook(
      ({ from, to, weight }) => useRoute(from, to, weight, 'walk'),
      {
        initialProps: { from: mockFrom, to: mockTo, weight: 0.5 },
      },
    );

    await waitFor(() => expect(result.current.loading).toBe(false));

    const newTo: LockedLocation = {
      ...mockTo,
      geometry: { coordinates: [24.95, 60.172] as [number, number] },
    };

    await act(async () => {
      rerender({ from: mockFrom, to: newTo, weight: 0.5 });
    });

    await waitFor(() => expect(result.current.loading).toBe(false));

    expect(global.fetch).toHaveBeenCalledTimes(2);
    expect(result.current.balancedLoading).toBe(false);
    expect(result.current.routes).toEqual(mockRoutes);
  });

  test('throws error with invalid response when fetching', async () => {
    (global.fetch as jest.Mock).mockResolvedValue({
      ok: false,
      status: 500,
      json: async () => ({}),
    });

    const { result } = renderHook(() => useRoute(mockFrom, mockTo, 0.5, 'walk'));

    await waitFor(() => {
      expect(result.current.loading).toBe(false);
    });

    expect(result.current.error).toBe('Server error: 500');
    expect(result.current.routes).toBeNull();
    expect(result.current.summaries).toBeNull();
  });

  test('updates only balanced route and summary when isWeightChange = true', async () => {
    (global.fetch as jest.Mock)
      .mockResolvedValueOnce({
        ok: true,
        json: async () => ({
          routes: mockRoutes,
          summaries: mockSummaries,
        }),
      })
      .mockResolvedValueOnce({
        ok: true,
        json: async () => ({
          routes: { balanced: { ...mockRoutes.balanced, updated: true } },
          summaries: { balanced: { ...mockSummaries.balanced, aq_average: 99 } },
        }),
      });

    const { result, rerender } = renderHook(
      ({ weight }) => useRoute(mockFrom, mockTo, weight, 'walk'),
      {
        initialProps: { weight: 0.5 },
      },
    );

    await waitFor(() => expect(result.current.loading).toBe(false));

    const prevRoutes = result.current.routes;
    const prevSummaries = result.current.summaries;

    await act(async () => {
      rerender({ weight: 0.9 });
    });

    await waitFor(() => expect(result.current.balancedLoading).toBe(false));

    expect(result.current.routes?.fastest).toBe(prevRoutes?.fastest);
    expect((result.current.routes as any)?.balanced?.updated).toBe(true);

    expect(result.current.summaries?.fastest).toBe(prevSummaries?.fastest);
    expect(result.current.summaries?.balanced.aq_average).toBe(99);
  });
<<<<<<< HEAD


  test("fetches only balanced route when slider (weight) is changed", async () => {
    (global.fetch as jest.Mock).mockResolvedValue({
      ok: true,
      json: async () => ({
        routes: mockRoutes,
        summaries: mockSummaries,
      }),
    });

    const { rerender } = renderHook(
      ({ from, to, weight }) => useRoute(from, to, weight),
      {
        initialProps: { from: mockFrom, to: mockTo, weight: 0.5 },
      }
    );

    await waitFor(() => {
      expect(global.fetch).toHaveBeenCalledTimes(1);
    });

    rerender({ from: mockFrom, to: mockTo, weight: 0.8 });

    await waitFor(() => {
      expect(global.fetch).toHaveBeenCalledTimes(2);
    });

    const secondCallBody = JSON.parse((global.fetch as jest.Mock).mock.calls[1][1].body);
    expect(secondCallBody.balanced_route).toBe(true);
    expect(secondCallBody.balanced_weight).toBe(0.8);
  });

=======
>>>>>>> b6831b26
});<|MERGE_RESOLUTION|>--- conflicted
+++ resolved
@@ -296,40 +296,4 @@
     expect(result.current.summaries?.fastest).toBe(prevSummaries?.fastest);
     expect(result.current.summaries?.balanced.aq_average).toBe(99);
   });
-<<<<<<< HEAD
-
-
-  test("fetches only balanced route when slider (weight) is changed", async () => {
-    (global.fetch as jest.Mock).mockResolvedValue({
-      ok: true,
-      json: async () => ({
-        routes: mockRoutes,
-        summaries: mockSummaries,
-      }),
-    });
-
-    const { rerender } = renderHook(
-      ({ from, to, weight }) => useRoute(from, to, weight),
-      {
-        initialProps: { from: mockFrom, to: mockTo, weight: 0.5 },
-      }
-    );
-
-    await waitFor(() => {
-      expect(global.fetch).toHaveBeenCalledTimes(1);
-    });
-
-    rerender({ from: mockFrom, to: mockTo, weight: 0.8 });
-
-    await waitFor(() => {
-      expect(global.fetch).toHaveBeenCalledTimes(2);
-    });
-
-    const secondCallBody = JSON.parse((global.fetch as jest.Mock).mock.calls[1][1].body);
-    expect(secondCallBody.balanced_route).toBe(true);
-    expect(secondCallBody.balanced_weight).toBe(0.8);
-  });
-
-=======
->>>>>>> b6831b26
 });