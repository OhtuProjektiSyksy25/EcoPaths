--- conflicted
+++ resolved
@@ -639,7 +639,6 @@
       expect(sidebar).toBeInTheDocument();
     });
 
-<<<<<<< HEAD
     test('renders correct chevron icon for hidden stage', () => {
       const { container } = renderSideBar();
       // Manually set to hidden stage
@@ -668,63 +667,11 @@
 
       expect(screen.getAllByText('Best AQ Route').length).toBeGreaterThanOrEqual(1);
       expect(screen.getAllByText('Fastest Route').length).toBeGreaterThanOrEqual(1);
-      expect(screen.getAllByText('Your Route').length).toBeGreaterThanOrEqual(1);
+      expect(screen.getAllByText('Custom Route').length).toBeGreaterThanOrEqual(1);
 
       cards.forEach(card => {
         expect(card).toBeVisible();
       });
-=======
-    test('shows route cards when summaries are available', () => {
-      render(
-        <SideBar
-          onFromSelect={mockOnFromSelect}
-          onToSelect={mockOnToSelect}
-          summaries={{
-            best_aq: {
-              time_estimates: { walk: '15 min', run: '8 min' },
-              total_length: 2.5,
-              aq_average: 42,
-            },
-            fastest: {
-              time_estimates: { walk: '10 min', run: '5 min' },
-              total_length: 2.0,
-              aq_average: 50,
-            },
-            balanced: {
-              time_estimates: { walk: '12 min', run: '6 min' },
-              total_length: 2.2,
-              aq_average: 45,
-            },
-          }}
-          aqiDifferences={null}
-          showAQIColors={false}
-          setShowAQIColors={jest.fn()}
-          selectedArea={null}
-          balancedWeight={0.5}
-          setBalancedWeight={jest.fn()}
-          selectedRoute={null}
-          onRouteSelect={mockOnRouteSelect}
-          routeMode='walk'
-          setRouteMode={jest.fn()}
-          loop={false}
-          setLoop={jest.fn()}
-          loopDistance={5}
-          setLoopDistance={jest.fn()}
-          loopSummaries={null}
-          showLoopOnly={false}
-          setShowLoopOnly={jest.fn()}
-        />,
-      );
-
-      const bestAqCards = screen.getAllByText('Best AQ Route');
-      expect(bestAqCards.length).toBeGreaterThanOrEqual(1);
-
-      const fastestCards = screen.getAllByText('Fastest Route');
-      expect(fastestCards.length).toBeGreaterThanOrEqual(1);
-
-      const customRouteCards = screen.getAllByText('Custom Route');
-      expect(customRouteCards.length).toBeGreaterThanOrEqual(1);
->>>>>>> 5e11dd7b
     });
 
     test('calls onRouteSelect when route card is clicked', () => {
