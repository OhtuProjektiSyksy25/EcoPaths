/*
SideBar.test.tsx tests the SideBar component which provides input fields for selecting start and destination locations.
*/

import { render, screen, fireEvent, waitFor } from "@testing-library/react";
import SideBar from "../../src/components/SideBar";

const mockOnFromSelect = jest.fn();
const mockOnToSelect = jest.fn();
const mockGetCurrentLocation = jest.fn();

/*
Mock useGeolocation hook
*/
jest.mock("../../src/hooks/useGeolocationState", () => ({
  useGeolocation: jest.fn(() => ({
    getCurrentLocation: mockGetCurrentLocation,
    coordinates: null,
  })),
}));

describe("SideBar", () => {
  afterEach(() => {
    jest.clearAllMocks();
  });

  /*
  Checks that sidebar title, From input field and To input field are rendered
  */
  test("renders sidebar title, From input field and To input field", () => {
    render(
  <SideBar 
    onFromSelect={mockOnFromSelect} 
    onToSelect={mockOnToSelect} 
    summaries={null}
<<<<<<< HEAD
    balancedWeight={undefined as any}
    setBalancedWeight={undefined as any}
=======
    showAQIColors={false}
    setShowAQIColors={jest.fn()}
>>>>>>> 0bd6baf4
  />
);

    const title = screen.getByText("Where would you like to go?");
    const fromInput = screen.getByPlaceholderText("Start location");
    const toInput = screen.getByPlaceholderText("Destination");

    expect(title).toBeInTheDocument();
    expect(fromInput).toBeInTheDocument();
    expect(toInput).toBeInTheDocument();
  });

  /*
  Checks that focusing on From input box shows "Use my current location" suggestion
  */
  test("shows 'Your location' when from input is clicked on", async () => {
    render(
  <SideBar 
    onFromSelect={mockOnFromSelect} 
    onToSelect={mockOnToSelect} 
    summaries={null}
<<<<<<< HEAD
    balancedWeight={undefined as any}
    setBalancedWeight={undefined as any}
=======
    showAQIColors={false}
    setShowAQIColors={jest.fn()}
>>>>>>> 0bd6baf4
  />
);

    const fromInput = screen.getByPlaceholderText("Start location");
    fireEvent.focus(fromInput);

    await waitFor(() => {
      expect(screen.getByText("Use my current location")).toBeInTheDocument();
    });
  });

  /*
  Checks that clicking "Use my current location" calls getCurrentLocation from the geolocation hook
  */
  test("clicking 'Your location' calls getCurrentLocation", async () => {
    render(
  <SideBar 
    onFromSelect={mockOnFromSelect} 
    onToSelect={mockOnToSelect} 
<<<<<<< HEAD
    summaries={null}
    balancedWeight={undefined as any}
    setBalancedWeight={undefined as any}
=======
    summaries={null}  
    showAQIColors={false}
    setShowAQIColors={jest.fn()}
>>>>>>> 0bd6baf4
  />
);

    const fromInput = screen.getByPlaceholderText("Start location");
    fireEvent.focus(fromInput);

    const locationSuggestion = await screen.findByText("Use my current location");
    fireEvent.click(locationSuggestion);

    expect(mockGetCurrentLocation).toHaveBeenCalledTimes(1);
  });
});<|MERGE_RESOLUTION|>--- conflicted
+++ resolved
@@ -33,13 +33,10 @@
     onFromSelect={mockOnFromSelect} 
     onToSelect={mockOnToSelect} 
     summaries={null}
-<<<<<<< HEAD
+    showAQIColors={false}
+    setShowAQIColors={jest.fn()}
     balancedWeight={undefined as any}
     setBalancedWeight={undefined as any}
-=======
-    showAQIColors={false}
-    setShowAQIColors={jest.fn()}
->>>>>>> 0bd6baf4
   />
 );
 
@@ -61,13 +58,10 @@
     onFromSelect={mockOnFromSelect} 
     onToSelect={mockOnToSelect} 
     summaries={null}
-<<<<<<< HEAD
+    showAQIColors={false}
+    setShowAQIColors={jest.fn()}
     balancedWeight={undefined as any}
     setBalancedWeight={undefined as any}
-=======
-    showAQIColors={false}
-    setShowAQIColors={jest.fn()}
->>>>>>> 0bd6baf4
   />
 );
 
@@ -87,15 +81,11 @@
   <SideBar 
     onFromSelect={mockOnFromSelect} 
     onToSelect={mockOnToSelect} 
-<<<<<<< HEAD
-    summaries={null}
-    balancedWeight={undefined as any}
-    setBalancedWeight={undefined as any}
-=======
     summaries={null}  
     showAQIColors={false}
     setShowAQIColors={jest.fn()}
->>>>>>> 0bd6baf4
+    balancedWeight={undefined as any}
+    setBalancedWeight={undefined as any}
   />
 );
 
