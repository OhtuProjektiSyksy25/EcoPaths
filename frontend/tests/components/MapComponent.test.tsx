import { render, screen } from '@testing-library/react';
import mapboxgl from 'mapbox-gl';
import MapComponent from '../../src/components/MapComponent';
import { LockedLocation, RouteGeoJSON } from '../../src/types/route';

/* Leaflet mock */
jest.mock('react-leaflet', () => ({
  MapContainer: ({ children }: any) => <div data-testid='leaflet-map'>{children}</div>,
  TileLayer: () => <div data-testid='tile-layer' />,
  useMap: () => ({}),
  useMapEvent: () => {},
  useMapEvents: () => ({}),
}));

/* LocationButton mock */
jest.mock('../../src/components/LocationButton', () => ({
  LocationButton: () => <div data-testid='location-button-mock' />,
}));

const mockLocked: LockedLocation = {
  full_address: 'Test address',
  geometry: { coordinates: [24.94, 60.17] },
};

const mockRoute: RouteGeoJSON = { type: 'FeatureCollection', features: [] };
const mockRoutes: Record<string, RouteGeoJSON> = { fastest: mockRoute };

describe('MapComponent', () => {
  afterEach(() => {
    jest.clearAllMocks();
  });

  test('renders Mapbox container when token is provided', () => {
    process.env.REACT_APP_MAPBOX_TOKEN = 'fake-token';
    process.env.REACT_APP_MAPBOX_STYLE = 'mapbox://styles/mapbox/streets-v11';

    render(
      <MapComponent
        fromLocked={mockLocked}
        toLocked={mockLocked}
        routes={mockRoutes}
        showAQIColors={false}
        selectedArea={null}
        selectedRoute={null}
<<<<<<< HEAD
      />
=======
      />,
>>>>>>> 5ba6f09b
    );

    expect(screen.getByTestId('mapbox-map')).toBeInTheDocument();
  });

  test('renders LocationButton', () => {
    process.env.REACT_APP_MAPBOX_TOKEN = 'fake-token';

    render(
      <MapComponent
        fromLocked={null}
        toLocked={null}
        routes={null}
        showAQIColors={false}
        selectedArea={null}
        selectedRoute={null}
<<<<<<< HEAD
      />
=======
      />,
>>>>>>> 5ba6f09b
    );

    expect(screen.getByTestId('location-button-mock')).toBeInTheDocument();
  });

  test('renders Leaflet map when no Mapbox token', () => {
    process.env.REACT_APP_MAPBOX_TOKEN = '';

    render(
      <MapComponent
        fromLocked={mockLocked}
        toLocked={mockLocked}
        routes={mockRoutes}
        showAQIColors={false}
        selectedArea={null}
        selectedRoute={null}
<<<<<<< HEAD
      />
=======
      />,
>>>>>>> 5ba6f09b
    );

    expect(screen.getByTestId('leaflet-map')).toBeInTheDocument();
    expect(screen.getByTestId('tile-layer')).toBeInTheDocument();
  });

  test('calls setPaintProperty on water layers', async () => {
    process.env.REACT_APP_MAPBOX_TOKEN = 'fake-token';
    process.env.REACT_APP_MAPBOX_STYLE = 'mapbox://styles/mapbox/streets-v11';

    render(
      <MapComponent
        fromLocked={null}
        toLocked={null}
        routes={null}
        showAQIColors={false}
        selectedArea={null}
        selectedRoute={null}
<<<<<<< HEAD
      />
=======
      />,
>>>>>>> 5ba6f09b
    );

    const mapInstance = (mapboxgl.Map as jest.Mock).mock.results[0].value;
    expect(mapInstance.setPaintProperty).toHaveBeenCalled();
  });

  test('adds ScaleControl to the map', () => {
    render(
      <MapComponent
        fromLocked={null}
        toLocked={null}
        routes={null}
        showAQIColors={false}
        selectedArea={null}
        selectedRoute={null}
<<<<<<< HEAD
      />
=======
      />,
>>>>>>> 5ba6f09b
    );

    const mapInstance = (mapboxgl.Map as any).mock.results[0].value;
    expect(mapInstance.addControl).toHaveBeenCalledWith(expect.anything(), 'bottom-left');
  });

  test('ScaleControl fades out on movestart and back on moveend', () => {
    render(
      <MapComponent
        fromLocked={null}
        toLocked={null}
        routes={null}
        showAQIColors={false}
        selectedArea={null}
        selectedRoute={null}
<<<<<<< HEAD
      />
=======
      />,
>>>>>>> 5ba6f09b
    );

    const mapInstance = (mapboxgl.Map as any).mock.results[0].value;

    const scaleEl = { style: { opacity: '1' } };
    mapInstance.getContainer = jest.fn(() => ({
      querySelector: jest.fn(() => scaleEl),
    }));

    mapInstance.trigger('movestart');
    expect(scaleEl.style.opacity).toBe('0');

    mapInstance.trigger('moveend');
    expect(scaleEl.style.opacity).toBe('1');
  });
});<|MERGE_RESOLUTION|>--- conflicted
+++ resolved
@@ -42,11 +42,7 @@
         showAQIColors={false}
         selectedArea={null}
         selectedRoute={null}
-<<<<<<< HEAD
-      />
-=======
       />,
->>>>>>> 5ba6f09b
     );
 
     expect(screen.getByTestId('mapbox-map')).toBeInTheDocument();
@@ -63,11 +59,7 @@
         showAQIColors={false}
         selectedArea={null}
         selectedRoute={null}
-<<<<<<< HEAD
-      />
-=======
       />,
->>>>>>> 5ba6f09b
     );
 
     expect(screen.getByTestId('location-button-mock')).toBeInTheDocument();
@@ -84,11 +76,7 @@
         showAQIColors={false}
         selectedArea={null}
         selectedRoute={null}
-<<<<<<< HEAD
-      />
-=======
       />,
->>>>>>> 5ba6f09b
     );
 
     expect(screen.getByTestId('leaflet-map')).toBeInTheDocument();
@@ -107,11 +95,7 @@
         showAQIColors={false}
         selectedArea={null}
         selectedRoute={null}
-<<<<<<< HEAD
-      />
-=======
       />,
->>>>>>> 5ba6f09b
     );
 
     const mapInstance = (mapboxgl.Map as jest.Mock).mock.results[0].value;
@@ -127,11 +111,7 @@
         showAQIColors={false}
         selectedArea={null}
         selectedRoute={null}
-<<<<<<< HEAD
-      />
-=======
       />,
->>>>>>> 5ba6f09b
     );
 
     const mapInstance = (mapboxgl.Map as any).mock.results[0].value;
@@ -147,11 +127,7 @@
         showAQIColors={false}
         selectedArea={null}
         selectedRoute={null}
-<<<<<<< HEAD
-      />
-=======
       />,
->>>>>>> 5ba6f09b
     );
 
     const mapInstance = (mapboxgl.Map as any).mock.results[0].value;
